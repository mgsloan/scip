--- conflicted
+++ resolved
@@ -6420,15 +6420,9 @@
     \\ETXXML\DLE\US\DC2\a\n\
     \\ETXXSL\DLE \DC2\b\n\
     \\EOTYAML\DLEJ\DC2\a\n\
-<<<<<<< HEAD
-    \\ETXZig\DLE&B/Z-github.com/sourcegraph/scip/bindings/go/scip/J\167\183\STX\n\
+    \\ETXZig\DLE&B/Z-github.com/sourcegraph/scip/bindings/go/scip/J\161\184\STX\n\
     \\a\DC2\ENQ\n\
-    \\NUL\238\ACK\SOH\n\
-=======
-    \\ETXZig\DLE&B/Z-github.com/sourcegraph/scip/bindings/go/scip/J\215\183\STX\n\
-    \\a\DC2\ENQ\n\
-    \\NUL\240\ACK\SOH\n\
->>>>>>> 5e6b8faa
+    \\NUL\242\ACK\SOH\n\
     \\130\EOT\n\
     \\SOH\f\DC2\ETX\n\
     \\NUL\DC22\247\ETX An index contains one or more pieces of information about a given piece of\n\
@@ -7793,11 +7787,7 @@
     \\r\n\
     \\ENQ\EOT\b\STX\EOT\ETX\DC2\EOT\239\ETX\ETB\CAN\n\
     \\136\ETX\n\
-<<<<<<< HEAD
-    \\STX\ENQ\ETX\DC2\ACK\244\ETX\NUL\140\EOT\SOH\SUB\249\STX SymbolRole declares what \"role\" a symbol has in an occurrence. A role is\n\
-=======
-    \\STX\ENQ\ETX\DC2\ACK\248\ETX\NUL\142\EOT\SOH\SUB\249\STX SymbolRole declares what \"role\" a symbol has in an occurrence. A role is\n\
->>>>>>> 5e6b8faa
+    \\STX\ENQ\ETX\DC2\ACK\248\ETX\NUL\144\EOT\SOH\SUB\249\STX SymbolRole declares what \"role\" a symbol has in an occurrence. A role is\n\
     \ encoded as a bitset where each bit represents a different role. For example,\n\
     \ to determine if the `Import` role is set, test whether the second bit of the\n\
     \ enum value is defined. In pseudocode, this can be implemented with the\n\
@@ -7865,626 +7855,321 @@
     \\r\n\
     \\ENQ\ENQ\ETX\STX\a\SOH\DC2\EOT\141\EOT\STX\DC3\n\
     \\r\n\
-<<<<<<< HEAD
-    \\ENQ\ENQ\ETX\STX\a\STX\DC2\EOT\137\EOT\SYN\SUB\n\
+    \\ENQ\ENQ\ETX\STX\a\STX\DC2\EOT\141\EOT\SYN\SUB\n\
     \*\n\
-    \\EOT\ENQ\ETX\STX\b\DC2\EOT\139\EOT\STX\DC2\SUB\FS Is the symbol called here?\n\
-    \\n\
-    \\r\n\
-    \\ENQ\ENQ\ETX\STX\b\SOH\DC2\EOT\139\EOT\STX\n\
-    \\n\
-    \\r\n\
-    \\ENQ\ENQ\ETX\STX\b\STX\DC2\EOT\139\EOT\r\DC1\n\
-    \\f\n\
-    \\STX\ENQ\EOT\DC2\ACK\142\EOT\NUL\235\EOT\SOH\n\
+    \\EOT\ENQ\ETX\STX\b\DC2\EOT\143\EOT\STX\DC2\SUB\FS Is the symbol called here?\n\
+    \\n\
+    \\r\n\
+    \\ENQ\ENQ\ETX\STX\b\SOH\DC2\EOT\143\EOT\STX\n\
+    \\n\
+    \\r\n\
+    \\ENQ\ENQ\ETX\STX\b\STX\DC2\EOT\143\EOT\r\DC1\n\
+    \\f\n\
+    \\STX\ENQ\EOT\DC2\ACK\146\EOT\NUL\239\EOT\SOH\n\
     \\v\n\
-    \\ETX\ENQ\EOT\SOH\DC2\EOT\142\EOT\ENQ\SI\n\
+    \\ETX\ENQ\EOT\SOH\DC2\EOT\146\EOT\ENQ\SI\n\
     \\v\n\
-    \\ETX\ENQ\EOT\ETX\DC2\EOT\143\EOT\STX\FS\n\
-    \\f\n\
-    \\EOT\ENQ\EOT\ETX\STX\DC2\EOT\143\EOT\STX\FS\n\
-    \\f\n\
-    \\EOT\ENQ\EOT\STX\NUL\DC2\EOT\145\EOT\STX\FS\n\
-    \\r\n\
-    \\ENQ\ENQ\EOT\STX\NUL\SOH\DC2\EOT\145\EOT\STX\ETB\n\
-    \\r\n\
-    \\ENQ\ENQ\EOT\STX\NUL\STX\DC2\EOT\145\EOT\SUB\ESC\n\
+    \\ETX\ENQ\EOT\ETX\DC2\EOT\147\EOT\STX\FS\n\
+    \\f\n\
+    \\EOT\ENQ\EOT\ETX\STX\DC2\EOT\147\EOT\STX\FS\n\
+    \\f\n\
+    \\EOT\ENQ\EOT\STX\NUL\DC2\EOT\149\EOT\STX\FS\n\
+    \\r\n\
+    \\ENQ\ENQ\EOT\STX\NUL\SOH\DC2\EOT\149\EOT\STX\ETB\n\
+    \\r\n\
+    \\ENQ\ENQ\EOT\STX\NUL\STX\DC2\EOT\149\EOT\SUB\ESC\n\
     \;\n\
-    \\EOT\ENQ\EOT\STX\SOH\DC2\EOT\148\EOT\STX\SO\SUB- Comment, including comment markers and text\n\
-    \\n\
-    \\r\n\
-    \\ENQ\ENQ\EOT\STX\SOH\SOH\DC2\EOT\148\EOT\STX\t\n\
-    \\r\n\
-    \\ENQ\ENQ\EOT\STX\SOH\STX\DC2\EOT\148\EOT\f\r\n\
+    \\EOT\ENQ\EOT\STX\SOH\DC2\EOT\152\EOT\STX\SO\SUB- Comment, including comment markers and text\n\
+    \\n\
+    \\r\n\
+    \\ENQ\ENQ\EOT\STX\SOH\SOH\DC2\EOT\152\EOT\STX\t\n\
+    \\r\n\
+    \\ENQ\ENQ\EOT\STX\SOH\STX\DC2\EOT\152\EOT\f\r\n\
     \\ESC\n\
-    \\EOT\ENQ\EOT\STX\STX\DC2\EOT\151\EOT\STX\ESC\SUB\r `;` `.` `,`\n\
-    \\n\
-    \\r\n\
-    \\ENQ\ENQ\EOT\STX\STX\SOH\DC2\EOT\151\EOT\STX\SYN\n\
-    \\r\n\
-    \\ENQ\ENQ\EOT\STX\STX\STX\DC2\EOT\151\EOT\EM\SUB\n\
+    \\EOT\ENQ\EOT\STX\STX\DC2\EOT\155\EOT\STX\ESC\SUB\r `;` `.` `,`\n\
+    \\n\
+    \\r\n\
+    \\ENQ\ENQ\EOT\STX\STX\SOH\DC2\EOT\155\EOT\STX\SYN\n\
+    \\r\n\
+    \\ENQ\ENQ\EOT\STX\STX\STX\DC2\EOT\155\EOT\EM\SUB\n\
     \2\n\
-    \\EOT\ENQ\EOT\STX\ETX\DC2\EOT\153\EOT\STX\EM\SUB$ (), {}, [] when used syntactically\n\
-    \\n\
-    \\r\n\
-    \\ENQ\ENQ\EOT\STX\ETX\SOH\DC2\EOT\153\EOT\STX\DC4\n\
-    \\r\n\
-    \\ENQ\ENQ\EOT\STX\ETX\STX\DC2\EOT\153\EOT\ETB\CAN\n\
+    \\EOT\ENQ\EOT\STX\ETX\DC2\EOT\157\EOT\STX\EM\SUB$ (), {}, [] when used syntactically\n\
+    \\n\
+    \\r\n\
+    \\ENQ\ENQ\EOT\STX\ETX\SOH\DC2\EOT\157\EOT\STX\DC4\n\
+    \\r\n\
+    \\ENQ\ENQ\EOT\STX\ETX\STX\DC2\EOT\157\EOT\ETB\CAN\n\
     \5\n\
-    \\EOT\ENQ\EOT\STX\EOT\DC2\EOT\156\EOT\STX\SO\SUB' `if`, `else`, `return`, `class`, etc.\n\
-    \\n\
-    \\r\n\
-    \\ENQ\ENQ\EOT\STX\EOT\SOH\DC2\EOT\156\EOT\STX\t\n\
-    \\r\n\
-    \\ENQ\ENQ\EOT\STX\EOT\STX\DC2\EOT\156\EOT\f\r\n\
-    \\f\n\
-    \\EOT\ENQ\EOT\STX\ENQ\DC2\EOT\157\EOT\STX*\n\
-    \\r\n\
-    \\ENQ\ENQ\EOT\STX\ENQ\SOH\DC2\EOT\157\EOT\STX\DC3\n\
-    \\r\n\
-    \\ENQ\ENQ\EOT\STX\ENQ\STX\DC2\EOT\157\EOT\SYN\ETB\n\
-    \\r\n\
-    \\ENQ\ENQ\EOT\STX\ENQ\ETX\DC2\EOT\157\EOT\CAN)\n\
+    \\EOT\ENQ\EOT\STX\EOT\DC2\EOT\160\EOT\STX\SO\SUB' `if`, `else`, `return`, `class`, etc.\n\
+    \\n\
+    \\r\n\
+    \\ENQ\ENQ\EOT\STX\EOT\SOH\DC2\EOT\160\EOT\STX\t\n\
+    \\r\n\
+    \\ENQ\ENQ\EOT\STX\EOT\STX\DC2\EOT\160\EOT\f\r\n\
+    \\f\n\
+    \\EOT\ENQ\EOT\STX\ENQ\DC2\EOT\161\EOT\STX*\n\
+    \\r\n\
+    \\ENQ\ENQ\EOT\STX\ENQ\SOH\DC2\EOT\161\EOT\STX\DC3\n\
+    \\r\n\
+    \\ENQ\ENQ\EOT\STX\ENQ\STX\DC2\EOT\161\EOT\SYN\ETB\n\
+    \\r\n\
+    \\ENQ\ENQ\EOT\STX\ENQ\ETX\DC2\EOT\161\EOT\CAN)\n\
     \\SO\n\
-    \\ACK\ENQ\EOT\STX\ENQ\ETX\SOH\DC2\EOT\157\EOT\EM(\n\
+    \\ACK\ENQ\EOT\STX\ENQ\ETX\SOH\DC2\EOT\161\EOT\EM(\n\
     \\RS\n\
-    \\EOT\ENQ\EOT\STX\ACK\DC2\EOT\160\EOT\STX\EM\SUB\DLE `+`, `*`, etc.\n\
-    \\n\
-    \\r\n\
-    \\ENQ\ENQ\EOT\STX\ACK\SOH\DC2\EOT\160\EOT\STX\DC4\n\
-    \\r\n\
-    \\ENQ\ENQ\EOT\STX\ACK\STX\DC2\EOT\160\EOT\ETB\CAN\n\
+    \\EOT\ENQ\EOT\STX\ACK\DC2\EOT\164\EOT\STX\EM\SUB\DLE `+`, `*`, etc.\n\
+    \\n\
+    \\r\n\
+    \\ENQ\ENQ\EOT\STX\ACK\SOH\DC2\EOT\164\EOT\STX\DC4\n\
+    \\r\n\
+    \\ENQ\ENQ\EOT\STX\ACK\STX\DC2\EOT\164\EOT\ETB\CAN\n\
     \X\n\
-    \\EOT\ENQ\EOT\STX\a\DC2\EOT\163\EOT\STX\DC1\SUBJ non-specific catch-all for any identifier not better described elsewhere\n\
-    \\n\
-    \\r\n\
-    \\ENQ\ENQ\EOT\STX\a\SOH\DC2\EOT\163\EOT\STX\f\n\
-    \\r\n\
-    \\ENQ\ENQ\EOT\STX\a\STX\DC2\EOT\163\EOT\SI\DLE\n\
+    \\EOT\ENQ\EOT\STX\a\DC2\EOT\167\EOT\STX\DC1\SUBJ non-specific catch-all for any identifier not better described elsewhere\n\
+    \\n\
+    \\r\n\
+    \\ENQ\ENQ\EOT\STX\a\SOH\DC2\EOT\167\EOT\STX\f\n\
+    \\r\n\
+    \\ENQ\ENQ\EOT\STX\a\STX\DC2\EOT\167\EOT\SI\DLE\n\
     \N\n\
-    \\EOT\ENQ\EOT\STX\b\DC2\EOT\165\EOT\STX\CAN\SUB@ Identifiers builtin to the language: `min`, `print` in Python.\n\
-    \\n\
-    \\r\n\
-    \\ENQ\ENQ\EOT\STX\b\SOH\DC2\EOT\165\EOT\STX\DC3\n\
-    \\r\n\
-    \\ENQ\ENQ\EOT\STX\b\STX\DC2\EOT\165\EOT\SYN\ETB\n\
+    \\EOT\ENQ\EOT\STX\b\DC2\EOT\169\EOT\STX\CAN\SUB@ Identifiers builtin to the language: `min`, `print` in Python.\n\
+    \\n\
+    \\r\n\
+    \\ENQ\ENQ\EOT\STX\b\SOH\DC2\EOT\169\EOT\STX\DC3\n\
+    \\r\n\
+    \\ENQ\ENQ\EOT\STX\b\STX\DC2\EOT\169\EOT\SYN\ETB\n\
     \[\n\
-    \\EOT\ENQ\EOT\STX\t\DC2\EOT\167\EOT\STX\NAK\SUBM Identifiers representing `null`-like values: `None` in Python, `nil` in Go.\n\
-    \\n\
-    \\r\n\
-    \\ENQ\ENQ\EOT\STX\t\SOH\DC2\EOT\167\EOT\STX\DLE\n\
-    \\r\n\
-    \\ENQ\ENQ\EOT\STX\t\STX\DC2\EOT\167\EOT\DC3\DC4\n\
+    \\EOT\ENQ\EOT\STX\t\DC2\EOT\171\EOT\STX\NAK\SUBM Identifiers representing `null`-like values: `None` in Python, `nil` in Go.\n\
+    \\n\
+    \\r\n\
+    \\ENQ\ENQ\EOT\STX\t\SOH\DC2\EOT\171\EOT\STX\DLE\n\
+    \\r\n\
+    \\ENQ\ENQ\EOT\STX\t\STX\DC2\EOT\171\EOT\DC3\DC4\n\
     \.\n\
     \\EOT\ENQ\EOT\STX\n\
-    \\DC2\EOT\169\EOT\STX\EM\SUB  `xyz` in `const xyz = \"hello\"`\n\
+    \\DC2\EOT\173\EOT\STX\EM\SUB  `xyz` in `const xyz = \"hello\"`\n\
     \\n\
     \\r\n\
     \\ENQ\ENQ\EOT\STX\n\
-    \\SOH\DC2\EOT\169\EOT\STX\DC4\n\
+    \\SOH\DC2\EOT\173\EOT\STX\DC4\n\
     \\r\n\
     \\ENQ\ENQ\EOT\STX\n\
-    \\STX\DC2\EOT\169\EOT\ETB\CAN\n\
+    \\STX\DC2\EOT\173\EOT\ETB\CAN\n\
     \'\n\
-    \\EOT\ENQ\EOT\STX\v\DC2\EOT\171\EOT\STX\US\SUB\EM `var X = \"hello\"` in Go\n\
-    \\n\
-    \\r\n\
-    \\ENQ\ENQ\EOT\STX\v\SOH\DC2\EOT\171\EOT\STX\EM\n\
-    \\r\n\
-    \\ENQ\ENQ\EOT\STX\v\STX\DC2\EOT\171\EOT\FS\RS\n\
+    \\EOT\ENQ\EOT\STX\v\DC2\EOT\175\EOT\STX\US\SUB\EM `var X = \"hello\"` in Go\n\
+    \\n\
+    \\r\n\
+    \\ENQ\ENQ\EOT\STX\v\SOH\DC2\EOT\175\EOT\STX\EM\n\
+    \\r\n\
+    \\ENQ\ENQ\EOT\STX\v\STX\DC2\EOT\175\EOT\FS\RS\n\
     \3\n\
-    \\EOT\ENQ\EOT\STX\f\DC2\EOT\173\EOT\STX\ESC\SUB% Parameter definition and references\n\
-    \\n\
-    \\r\n\
-    \\ENQ\ENQ\EOT\STX\f\SOH\DC2\EOT\173\EOT\STX\NAK\n\
-    \\r\n\
-    \\ENQ\ENQ\EOT\STX\f\STX\DC2\EOT\173\EOT\CAN\SUB\n\
+    \\EOT\ENQ\EOT\STX\f\DC2\EOT\177\EOT\STX\ESC\SUB% Parameter definition and references\n\
+    \\n\
+    \\r\n\
+    \\ENQ\ENQ\EOT\STX\f\SOH\DC2\EOT\177\EOT\STX\NAK\n\
+    \\r\n\
+    \\ENQ\ENQ\EOT\STX\f\STX\DC2\EOT\177\EOT\CAN\SUB\n\
     \X\n\
-    \\EOT\ENQ\EOT\STX\r\DC2\EOT\175\EOT\STX\ETB\SUBJ Identifiers for variable definitions and references within a local scope\n\
-    \\n\
-    \\r\n\
-    \\ENQ\ENQ\EOT\STX\r\SOH\DC2\EOT\175\EOT\STX\DC1\n\
-    \\r\n\
-    \\ENQ\ENQ\EOT\STX\r\STX\DC2\EOT\175\EOT\DC4\SYN\n\
+    \\EOT\ENQ\EOT\STX\r\DC2\EOT\179\EOT\STX\ETB\SUBJ Identifiers for variable definitions and references within a local scope\n\
+    \\n\
+    \\r\n\
+    \\ENQ\ENQ\EOT\STX\r\SOH\DC2\EOT\179\EOT\STX\DC1\n\
+    \\r\n\
+    \\ENQ\ENQ\EOT\STX\r\STX\DC2\EOT\179\EOT\DC4\SYN\n\
     \K\n\
-    \\EOT\ENQ\EOT\STX\SO\DC2\EOT\177\EOT\STX\SUB\SUB= Identifiers that shadow other identifiers in an outer scope\n\
-    \\n\
-    \\r\n\
-    \\ENQ\ENQ\EOT\STX\SO\SOH\DC2\EOT\177\EOT\STX\DC4\n\
-    \\r\n\
-    \\ENQ\ENQ\EOT\STX\SO\STX\DC2\EOT\177\EOT\ETB\EM\n\
+    \\EOT\ENQ\EOT\STX\SO\DC2\EOT\181\EOT\STX\SUB\SUB= Identifiers that shadow other identifiers in an outer scope\n\
+    \\n\
+    \\r\n\
+    \\ENQ\ENQ\EOT\STX\SO\SOH\DC2\EOT\181\EOT\STX\DC4\n\
+    \\r\n\
+    \\ENQ\ENQ\EOT\STX\SO\STX\DC2\EOT\181\EOT\ETB\EM\n\
     \\205\SOH\n\
-    \\EOT\ENQ\EOT\STX\SI\DC2\EOT\182\EOT\STX\ESC\SUB\190\SOH Identifier representing a unit of code abstraction and/or namespacing.\n\
-=======
-    \\ENQ\ENQ\ETX\STX\a\STX\DC2\EOT\141\EOT\SYN\SUB\n\
-    \\f\n\
-    \\STX\ENQ\EOT\DC2\ACK\144\EOT\NUL\237\EOT\SOH\n\
-    \\v\n\
-    \\ETX\ENQ\EOT\SOH\DC2\EOT\144\EOT\ENQ\SI\n\
-    \\v\n\
-    \\ETX\ENQ\EOT\ETX\DC2\EOT\145\EOT\STX\FS\n\
-    \\f\n\
-    \\EOT\ENQ\EOT\ETX\STX\DC2\EOT\145\EOT\STX\FS\n\
-    \\f\n\
-    \\EOT\ENQ\EOT\STX\NUL\DC2\EOT\147\EOT\STX\FS\n\
-    \\r\n\
-    \\ENQ\ENQ\EOT\STX\NUL\SOH\DC2\EOT\147\EOT\STX\ETB\n\
-    \\r\n\
-    \\ENQ\ENQ\EOT\STX\NUL\STX\DC2\EOT\147\EOT\SUB\ESC\n\
-    \;\n\
-    \\EOT\ENQ\EOT\STX\SOH\DC2\EOT\150\EOT\STX\SO\SUB- Comment, including comment markers and text\n\
-    \\n\
-    \\r\n\
-    \\ENQ\ENQ\EOT\STX\SOH\SOH\DC2\EOT\150\EOT\STX\t\n\
-    \\r\n\
-    \\ENQ\ENQ\EOT\STX\SOH\STX\DC2\EOT\150\EOT\f\r\n\
-    \\ESC\n\
-    \\EOT\ENQ\EOT\STX\STX\DC2\EOT\153\EOT\STX\ESC\SUB\r `;` `.` `,`\n\
-    \\n\
-    \\r\n\
-    \\ENQ\ENQ\EOT\STX\STX\SOH\DC2\EOT\153\EOT\STX\SYN\n\
-    \\r\n\
-    \\ENQ\ENQ\EOT\STX\STX\STX\DC2\EOT\153\EOT\EM\SUB\n\
-    \2\n\
-    \\EOT\ENQ\EOT\STX\ETX\DC2\EOT\155\EOT\STX\EM\SUB$ (), {}, [] when used syntactically\n\
-    \\n\
-    \\r\n\
-    \\ENQ\ENQ\EOT\STX\ETX\SOH\DC2\EOT\155\EOT\STX\DC4\n\
-    \\r\n\
-    \\ENQ\ENQ\EOT\STX\ETX\STX\DC2\EOT\155\EOT\ETB\CAN\n\
-    \5\n\
-    \\EOT\ENQ\EOT\STX\EOT\DC2\EOT\158\EOT\STX\SO\SUB' `if`, `else`, `return`, `class`, etc.\n\
-    \\n\
-    \\r\n\
-    \\ENQ\ENQ\EOT\STX\EOT\SOH\DC2\EOT\158\EOT\STX\t\n\
-    \\r\n\
-    \\ENQ\ENQ\EOT\STX\EOT\STX\DC2\EOT\158\EOT\f\r\n\
-    \\f\n\
-    \\EOT\ENQ\EOT\STX\ENQ\DC2\EOT\159\EOT\STX*\n\
-    \\r\n\
-    \\ENQ\ENQ\EOT\STX\ENQ\SOH\DC2\EOT\159\EOT\STX\DC3\n\
-    \\r\n\
-    \\ENQ\ENQ\EOT\STX\ENQ\STX\DC2\EOT\159\EOT\SYN\ETB\n\
-    \\r\n\
-    \\ENQ\ENQ\EOT\STX\ENQ\ETX\DC2\EOT\159\EOT\CAN)\n\
-    \\SO\n\
-    \\ACK\ENQ\EOT\STX\ENQ\ETX\SOH\DC2\EOT\159\EOT\EM(\n\
-    \\RS\n\
-    \\EOT\ENQ\EOT\STX\ACK\DC2\EOT\162\EOT\STX\EM\SUB\DLE `+`, `*`, etc.\n\
-    \\n\
-    \\r\n\
-    \\ENQ\ENQ\EOT\STX\ACK\SOH\DC2\EOT\162\EOT\STX\DC4\n\
-    \\r\n\
-    \\ENQ\ENQ\EOT\STX\ACK\STX\DC2\EOT\162\EOT\ETB\CAN\n\
-    \X\n\
-    \\EOT\ENQ\EOT\STX\a\DC2\EOT\165\EOT\STX\DC1\SUBJ non-specific catch-all for any identifier not better described elsewhere\n\
-    \\n\
-    \\r\n\
-    \\ENQ\ENQ\EOT\STX\a\SOH\DC2\EOT\165\EOT\STX\f\n\
-    \\r\n\
-    \\ENQ\ENQ\EOT\STX\a\STX\DC2\EOT\165\EOT\SI\DLE\n\
-    \N\n\
-    \\EOT\ENQ\EOT\STX\b\DC2\EOT\167\EOT\STX\CAN\SUB@ Identifiers builtin to the language: `min`, `print` in Python.\n\
-    \\n\
-    \\r\n\
-    \\ENQ\ENQ\EOT\STX\b\SOH\DC2\EOT\167\EOT\STX\DC3\n\
-    \\r\n\
-    \\ENQ\ENQ\EOT\STX\b\STX\DC2\EOT\167\EOT\SYN\ETB\n\
-    \[\n\
-    \\EOT\ENQ\EOT\STX\t\DC2\EOT\169\EOT\STX\NAK\SUBM Identifiers representing `null`-like values: `None` in Python, `nil` in Go.\n\
-    \\n\
-    \\r\n\
-    \\ENQ\ENQ\EOT\STX\t\SOH\DC2\EOT\169\EOT\STX\DLE\n\
-    \\r\n\
-    \\ENQ\ENQ\EOT\STX\t\STX\DC2\EOT\169\EOT\DC3\DC4\n\
-    \.\n\
-    \\EOT\ENQ\EOT\STX\n\
-    \\DC2\EOT\171\EOT\STX\EM\SUB  `xyz` in `const xyz = \"hello\"`\n\
-    \\n\
-    \\r\n\
-    \\ENQ\ENQ\EOT\STX\n\
-    \\SOH\DC2\EOT\171\EOT\STX\DC4\n\
-    \\r\n\
-    \\ENQ\ENQ\EOT\STX\n\
-    \\STX\DC2\EOT\171\EOT\ETB\CAN\n\
-    \'\n\
-    \\EOT\ENQ\EOT\STX\v\DC2\EOT\173\EOT\STX\US\SUB\EM `var X = \"hello\"` in Go\n\
-    \\n\
-    \\r\n\
-    \\ENQ\ENQ\EOT\STX\v\SOH\DC2\EOT\173\EOT\STX\EM\n\
-    \\r\n\
-    \\ENQ\ENQ\EOT\STX\v\STX\DC2\EOT\173\EOT\FS\RS\n\
-    \3\n\
-    \\EOT\ENQ\EOT\STX\f\DC2\EOT\175\EOT\STX\ESC\SUB% Parameter definition and references\n\
-    \\n\
-    \\r\n\
-    \\ENQ\ENQ\EOT\STX\f\SOH\DC2\EOT\175\EOT\STX\NAK\n\
-    \\r\n\
-    \\ENQ\ENQ\EOT\STX\f\STX\DC2\EOT\175\EOT\CAN\SUB\n\
-    \X\n\
-    \\EOT\ENQ\EOT\STX\r\DC2\EOT\177\EOT\STX\ETB\SUBJ Identifiers for variable definitions and references within a local scope\n\
-    \\n\
-    \\r\n\
-    \\ENQ\ENQ\EOT\STX\r\SOH\DC2\EOT\177\EOT\STX\DC1\n\
-    \\r\n\
-    \\ENQ\ENQ\EOT\STX\r\STX\DC2\EOT\177\EOT\DC4\SYN\n\
-    \K\n\
-    \\EOT\ENQ\EOT\STX\SO\DC2\EOT\179\EOT\STX\SUB\SUB= Identifiers that shadow other identifiers in an outer scope\n\
-    \\n\
-    \\r\n\
-    \\ENQ\ENQ\EOT\STX\SO\SOH\DC2\EOT\179\EOT\STX\DC4\n\
-    \\r\n\
-    \\ENQ\ENQ\EOT\STX\SO\STX\DC2\EOT\179\EOT\ETB\EM\n\
-    \\205\SOH\n\
-    \\EOT\ENQ\EOT\STX\SI\DC2\EOT\184\EOT\STX\ESC\SUB\190\SOH Identifier representing a unit of code abstraction and/or namespacing.\n\
->>>>>>> 5e6b8faa
+    \\EOT\ENQ\EOT\STX\SI\DC2\EOT\186\EOT\STX\ESC\SUB\190\SOH Identifier representing a unit of code abstraction and/or namespacing.\n\
     \\n\
     \ NOTE: This corresponds to a package in Go and JVM languages,\n\
     \ and a module in languages like Python and JavaScript.\n\
     \\n\
     \\r\n\
-<<<<<<< HEAD
-    \\ENQ\ENQ\EOT\STX\SI\SOH\DC2\EOT\182\EOT\STX\NAK\n\
-    \\r\n\
-    \\ENQ\ENQ\EOT\STX\SI\STX\DC2\EOT\182\EOT\CAN\SUB\n\
-    \\f\n\
-    \\EOT\ENQ\EOT\STX\DLE\DC2\EOT\183\EOT\STX*\n\
-    \\r\n\
-    \\ENQ\ENQ\EOT\STX\DLE\SOH\DC2\EOT\183\EOT\STX\DC2\n\
-    \\r\n\
-    \\ENQ\ENQ\EOT\STX\DLE\STX\DC2\EOT\183\EOT\NAK\ETB\n\
-    \\r\n\
-    \\ENQ\ENQ\EOT\STX\DLE\ETX\DC2\EOT\183\EOT\CAN)\n\
+    \\ENQ\ENQ\EOT\STX\SI\SOH\DC2\EOT\186\EOT\STX\NAK\n\
+    \\r\n\
+    \\ENQ\ENQ\EOT\STX\SI\STX\DC2\EOT\186\EOT\CAN\SUB\n\
+    \\f\n\
+    \\EOT\ENQ\EOT\STX\DLE\DC2\EOT\187\EOT\STX*\n\
+    \\r\n\
+    \\ENQ\ENQ\EOT\STX\DLE\SOH\DC2\EOT\187\EOT\STX\DC2\n\
+    \\r\n\
+    \\ENQ\ENQ\EOT\STX\DLE\STX\DC2\EOT\187\EOT\NAK\ETB\n\
+    \\r\n\
+    \\ENQ\ENQ\EOT\STX\DLE\ETX\DC2\EOT\187\EOT\CAN)\n\
     \\SO\n\
-    \\ACK\ENQ\EOT\STX\DLE\ETX\SOH\DC2\EOT\183\EOT\EM(\n\
+    \\ACK\ENQ\EOT\STX\DLE\ETX\SOH\DC2\EOT\187\EOT\EM(\n\
     \4\n\
-    \\EOT\ENQ\EOT\STX\DC1\DC2\EOT\186\EOT\STX\SUB\SUB& Function references, including calls\n\
-    \\n\
-    \\r\n\
-    \\ENQ\ENQ\EOT\STX\DC1\SOH\DC2\EOT\186\EOT\STX\DC4\n\
-    \\r\n\
-    \\ENQ\ENQ\EOT\STX\DC1\STX\DC2\EOT\186\EOT\ETB\EM\n\
+    \\EOT\ENQ\EOT\STX\DC1\DC2\EOT\190\EOT\STX\SUB\SUB& Function references, including calls\n\
+    \\n\
+    \\r\n\
+    \\ENQ\ENQ\EOT\STX\DC1\SOH\DC2\EOT\190\EOT\STX\DC4\n\
+    \\r\n\
+    \\ENQ\ENQ\EOT\STX\DC1\STX\DC2\EOT\190\EOT\ETB\EM\n\
     \(\n\
-    \\EOT\ENQ\EOT\STX\DC2\DC2\EOT\188\EOT\STX$\SUB\SUB Function definition only\n\
-    \\n\
-    \\r\n\
-    \\ENQ\ENQ\EOT\STX\DC2\SOH\DC2\EOT\188\EOT\STX\RS\n\
-    \\r\n\
-    \\ENQ\ENQ\EOT\STX\DC2\STX\DC2\EOT\188\EOT!#\n\
+    \\EOT\ENQ\EOT\STX\DC2\DC2\EOT\192\EOT\STX$\SUB\SUB Function definition only\n\
+    \\n\
+    \\r\n\
+    \\ENQ\ENQ\EOT\STX\DC2\SOH\DC2\EOT\192\EOT\STX\RS\n\
+    \\r\n\
+    \\ENQ\ENQ\EOT\STX\DC2\STX\DC2\EOT\192\EOT!#\n\
     \7\n\
-    \\EOT\ENQ\EOT\STX\DC3\DC2\EOT\191\EOT\STX\ETB\SUB) Macro references, including invocations\n\
-    \\n\
-    \\r\n\
-    \\ENQ\ENQ\EOT\STX\DC3\SOH\DC2\EOT\191\EOT\STX\DC1\n\
-    \\r\n\
-    \\ENQ\ENQ\EOT\STX\DC3\STX\DC2\EOT\191\EOT\DC4\SYN\n\
+    \\EOT\ENQ\EOT\STX\DC3\DC2\EOT\195\EOT\STX\ETB\SUB) Macro references, including invocations\n\
+    \\n\
+    \\r\n\
+    \\ENQ\ENQ\EOT\STX\DC3\SOH\DC2\EOT\195\EOT\STX\DC1\n\
+    \\r\n\
+    \\ENQ\ENQ\EOT\STX\DC3\STX\DC2\EOT\195\EOT\DC4\SYN\n\
     \%\n\
-    \\EOT\ENQ\EOT\STX\DC4\DC2\EOT\193\EOT\STX!\SUB\ETB Macro definition only\n\
-    \\n\
-    \\r\n\
-    \\ENQ\ENQ\EOT\STX\DC4\SOH\DC2\EOT\193\EOT\STX\ESC\n\
-    \\r\n\
-    \\ENQ\ENQ\EOT\STX\DC4\STX\DC2\EOT\193\EOT\RS \n\
+    \\EOT\ENQ\EOT\STX\DC4\DC2\EOT\197\EOT\STX!\SUB\ETB Macro definition only\n\
+    \\n\
+    \\r\n\
+    \\ENQ\ENQ\EOT\STX\DC4\SOH\DC2\EOT\197\EOT\STX\ESC\n\
+    \\r\n\
+    \\ENQ\ENQ\EOT\STX\DC4\STX\DC2\EOT\197\EOT\RS \n\
     \!\n\
-    \\EOT\ENQ\EOT\STX\NAK\DC2\EOT\196\EOT\STX\SYN\SUB\DC3 non-builtin types\n\
-    \\n\
-    \\r\n\
-    \\ENQ\ENQ\EOT\STX\NAK\SOH\DC2\EOT\196\EOT\STX\DLE\n\
-    \\r\n\
-    \\ENQ\ENQ\EOT\STX\NAK\STX\DC2\EOT\196\EOT\DC3\NAK\n\
+    \\EOT\ENQ\EOT\STX\NAK\DC2\EOT\200\EOT\STX\SYN\SUB\DC3 non-builtin types\n\
+    \\n\
+    \\r\n\
+    \\ENQ\ENQ\EOT\STX\NAK\SOH\DC2\EOT\200\EOT\STX\DLE\n\
+    \\r\n\
+    \\ENQ\ENQ\EOT\STX\NAK\STX\DC2\EOT\200\EOT\DC3\NAK\n\
     \K\n\
-    \\EOT\ENQ\EOT\STX\SYN\DC2\EOT\198\EOT\STX\GS\SUB= builtin types only, such as `str` for Python or `int` in Go\n\
-    \\n\
-    \\r\n\
-    \\ENQ\ENQ\EOT\STX\SYN\SOH\DC2\EOT\198\EOT\STX\ETB\n\
-    \\r\n\
-    \\ENQ\ENQ\EOT\STX\SYN\STX\DC2\EOT\198\EOT\SUB\FS\n\
+    \\EOT\ENQ\EOT\STX\SYN\DC2\EOT\202\EOT\STX\GS\SUB= builtin types only, such as `str` for Python or `int` in Go\n\
+    \\n\
+    \\r\n\
+    \\ENQ\ENQ\EOT\STX\SYN\SOH\DC2\EOT\202\EOT\STX\ETB\n\
+    \\r\n\
+    \\ENQ\ENQ\EOT\STX\SYN\STX\DC2\EOT\202\EOT\SUB\FS\n\
     \7\n\
-    \\EOT\ENQ\EOT\STX\ETB\DC2\EOT\201\EOT\STX\ESC\SUB) Python decorators, c-like __attribute__\n\
-    \\n\
-    \\r\n\
-    \\ENQ\ENQ\EOT\STX\ETB\SOH\DC2\EOT\201\EOT\STX\NAK\n\
-    \\r\n\
-    \\ENQ\ENQ\EOT\STX\ETB\STX\DC2\EOT\201\EOT\CAN\SUB\n\
+    \\EOT\ENQ\EOT\STX\ETB\DC2\EOT\205\EOT\STX\ESC\SUB) Python decorators, c-like __attribute__\n\
+    \\n\
+    \\r\n\
+    \\ENQ\ENQ\EOT\STX\ETB\SOH\DC2\EOT\205\EOT\STX\NAK\n\
+    \\r\n\
+    \\ENQ\ENQ\EOT\STX\ETB\STX\DC2\EOT\205\EOT\CAN\SUB\n\
     \\DC4\n\
-    \\EOT\ENQ\EOT\STX\CAN\DC2\EOT\204\EOT\STX\DC3\SUB\ACK `\\b`\n\
-    \\n\
-    \\r\n\
-    \\ENQ\ENQ\EOT\STX\CAN\SOH\DC2\EOT\204\EOT\STX\r\n\
-    \\r\n\
-    \\ENQ\ENQ\EOT\STX\CAN\STX\DC2\EOT\204\EOT\DLE\DC2\n\
+    \\EOT\ENQ\EOT\STX\CAN\DC2\EOT\208\EOT\STX\DC3\SUB\ACK `\\b`\n\
+    \\n\
+    \\r\n\
+    \\ENQ\ENQ\EOT\STX\CAN\SOH\DC2\EOT\208\EOT\STX\r\n\
+    \\r\n\
+    \\ENQ\ENQ\EOT\STX\CAN\STX\DC2\EOT\208\EOT\DLE\DC2\n\
     \\CAN\n\
-    \\EOT\ENQ\EOT\STX\EM\DC2\EOT\206\EOT\STX\NAK\SUB\n\
+    \\EOT\ENQ\EOT\STX\EM\DC2\EOT\210\EOT\STX\NAK\SUB\n\
     \ `*`, `+`\n\
     \\n\
     \\r\n\
-    \\ENQ\ENQ\EOT\STX\EM\SOH\DC2\EOT\206\EOT\STX\SI\n\
-    \\r\n\
-    \\ENQ\ENQ\EOT\STX\EM\STX\DC2\EOT\206\EOT\DC2\DC4\n\
+    \\ENQ\ENQ\EOT\STX\EM\SOH\DC2\EOT\210\EOT\STX\SI\n\
+    \\r\n\
+    \\ENQ\ENQ\EOT\STX\EM\STX\DC2\EOT\210\EOT\DC2\DC4\n\
     \\DC3\n\
-    \\EOT\ENQ\EOT\STX\SUB\DC2\EOT\208\EOT\STX\NAK\SUB\ENQ `.`\n\
-    \\n\
-    \\r\n\
-    \\ENQ\ENQ\EOT\STX\SUB\SOH\DC2\EOT\208\EOT\STX\SI\n\
-    \\r\n\
-    \\ENQ\ENQ\EOT\STX\SUB\STX\DC2\EOT\208\EOT\DC2\DC4\n\
+    \\EOT\ENQ\EOT\STX\SUB\DC2\EOT\212\EOT\STX\NAK\SUB\ENQ `.`\n\
+    \\n\
+    \\r\n\
+    \\ENQ\ENQ\EOT\STX\SUB\SOH\DC2\EOT\212\EOT\STX\SI\n\
+    \\r\n\
+    \\ENQ\ENQ\EOT\STX\SUB\STX\DC2\EOT\212\EOT\DC2\DC4\n\
     \\"\n\
-    \\EOT\ENQ\EOT\STX\ESC\DC2\EOT\210\EOT\STX\SYN\SUB\DC4 `(`, `)`, `[`, `]`\n\
-    \\n\
-    \\r\n\
-    \\ENQ\ENQ\EOT\STX\ESC\SOH\DC2\EOT\210\EOT\STX\DLE\n\
-    \\r\n\
-    \\ENQ\ENQ\EOT\STX\ESC\STX\DC2\EOT\210\EOT\DC3\NAK\n\
+    \\EOT\ENQ\EOT\STX\ESC\DC2\EOT\214\EOT\STX\SYN\SUB\DC4 `(`, `)`, `[`, `]`\n\
+    \\n\
+    \\r\n\
+    \\ENQ\ENQ\EOT\STX\ESC\SOH\DC2\EOT\214\EOT\STX\DLE\n\
+    \\r\n\
+    \\ENQ\ENQ\EOT\STX\ESC\STX\DC2\EOT\214\EOT\DC3\NAK\n\
     \\CAN\n\
-    \\EOT\ENQ\EOT\STX\FS\DC2\EOT\212\EOT\STX\DC1\SUB\n\
+    \\EOT\ENQ\EOT\STX\FS\DC2\EOT\216\EOT\STX\DC1\SUB\n\
     \ `|`, `-`\n\
     \\n\
     \\r\n\
-    \\ENQ\ENQ\EOT\STX\FS\SOH\DC2\EOT\212\EOT\STX\v\n\
-    \\r\n\
-    \\ENQ\ENQ\EOT\STX\FS\STX\DC2\EOT\212\EOT\SO\DLE\n\
+    \\ENQ\ENQ\EOT\STX\FS\SOH\DC2\EOT\216\EOT\STX\v\n\
+    \\r\n\
+    \\ENQ\ENQ\EOT\STX\FS\STX\DC2\EOT\216\EOT\SO\DLE\n\
     \0\n\
-    \\EOT\ENQ\EOT\STX\GS\DC2\EOT\215\EOT\STX\NAK\SUB\" Literal strings: \"Hello, world!\"\n\
-    \\n\
-    \\r\n\
-    \\ENQ\ENQ\EOT\STX\GS\SOH\DC2\EOT\215\EOT\STX\SI\n\
-    \\r\n\
-    \\ENQ\ENQ\EOT\STX\GS\STX\DC2\EOT\215\EOT\DC2\DC4\n\
+    \\EOT\ENQ\EOT\STX\GS\DC2\EOT\219\EOT\STX\NAK\SUB\" Literal strings: \"Hello, world!\"\n\
+    \\n\
+    \\r\n\
+    \\ENQ\ENQ\EOT\STX\GS\SOH\DC2\EOT\219\EOT\STX\SI\n\
+    \\r\n\
+    \\ENQ\ENQ\EOT\STX\GS\STX\DC2\EOT\219\EOT\DC2\DC4\n\
     \-\n\
-    \\EOT\ENQ\EOT\STX\RS\DC2\EOT\217\EOT\STX\ESC\SUB\US non-regex escapes: \"\\t\", \"\\n\"\n\
-    \\n\
-    \\r\n\
-    \\ENQ\ENQ\EOT\STX\RS\SOH\DC2\EOT\217\EOT\STX\NAK\n\
-    \\r\n\
-    \\ENQ\ENQ\EOT\STX\RS\STX\DC2\EOT\217\EOT\CAN\SUB\n\
+    \\EOT\ENQ\EOT\STX\RS\DC2\EOT\221\EOT\STX\ESC\SUB\US non-regex escapes: \"\\t\", \"\\n\"\n\
+    \\n\
+    \\r\n\
+    \\ENQ\ENQ\EOT\STX\RS\SOH\DC2\EOT\221\EOT\STX\NAK\n\
+    \\r\n\
+    \\ENQ\ENQ\EOT\STX\RS\STX\DC2\EOT\221\EOT\CAN\SUB\n\
     \_\n\
-    \\EOT\ENQ\EOT\STX\US\DC2\EOT\219\EOT\STX\FS\SUBQ datetimes within strings, special words within a string, `{}` in format strings\n\
-    \\n\
-    \\r\n\
-    \\ENQ\ENQ\EOT\STX\US\SOH\DC2\EOT\219\EOT\STX\SYN\n\
-    \\r\n\
-    \\ENQ\ENQ\EOT\STX\US\STX\DC2\EOT\219\EOT\EM\ESC\n\
+    \\EOT\ENQ\EOT\STX\US\DC2\EOT\223\EOT\STX\FS\SUBQ datetimes within strings, special words within a string, `{}` in format strings\n\
+    \\n\
+    \\r\n\
+    \\ENQ\ENQ\EOT\STX\US\SOH\DC2\EOT\223\EOT\STX\SYN\n\
+    \\r\n\
+    \\ENQ\ENQ\EOT\STX\US\STX\DC2\EOT\223\EOT\EM\ESC\n\
     \G\n\
-    \\EOT\ENQ\EOT\STX \DC2\EOT\221\EOT\STX\CAN\SUB9 \"key\" in { \"key\": \"value\" }, useful for example in JSON\n\
-    \\n\
-    \\r\n\
-    \\ENQ\ENQ\EOT\STX \SOH\DC2\EOT\221\EOT\STX\DC2\n\
-    \\r\n\
-    \\ENQ\ENQ\EOT\STX \STX\DC2\EOT\221\EOT\NAK\ETB\n\
+    \\EOT\ENQ\EOT\STX \DC2\EOT\225\EOT\STX\CAN\SUB9 \"key\" in { \"key\": \"value\" }, useful for example in JSON\n\
+    \\n\
+    \\r\n\
+    \\ENQ\ENQ\EOT\STX \SOH\DC2\EOT\225\EOT\STX\DC2\n\
+    \\r\n\
+    \\ENQ\ENQ\EOT\STX \STX\DC2\EOT\225\EOT\NAK\ETB\n\
     \V\n\
-    \\EOT\ENQ\EOT\STX!\DC2\EOT\223\EOT\STX\CAN\SUBH 'c' or similar, in languages that differentiate strings and characters\n\
-    \\n\
-    \\r\n\
-    \\ENQ\ENQ\EOT\STX!\SOH\DC2\EOT\223\EOT\STX\DC2\n\
-    \\r\n\
-    \\ENQ\ENQ\EOT\STX!\STX\DC2\EOT\223\EOT\NAK\ETB\n\
+    \\EOT\ENQ\EOT\STX!\DC2\EOT\227\EOT\STX\CAN\SUBH 'c' or similar, in languages that differentiate strings and characters\n\
+    \\n\
+    \\r\n\
+    \\ENQ\ENQ\EOT\STX!\SOH\DC2\EOT\227\EOT\STX\DC2\n\
+    \\r\n\
+    \\ENQ\ENQ\EOT\STX!\STX\DC2\EOT\227\EOT\NAK\ETB\n\
     \9\n\
-    \\EOT\ENQ\EOT\STX\"\DC2\EOT\225\EOT\STX\SYN\SUB+ Literal numbers, both floats and integers\n\
-    \\n\
-    \\r\n\
-    \\ENQ\ENQ\EOT\STX\"\SOH\DC2\EOT\225\EOT\STX\DLE\n\
-    \\r\n\
-    \\ENQ\ENQ\EOT\STX\"\STX\DC2\EOT\225\EOT\DC3\NAK\n\
+    \\EOT\ENQ\EOT\STX\"\DC2\EOT\229\EOT\STX\SYN\SUB+ Literal numbers, both floats and integers\n\
+    \\n\
+    \\r\n\
+    \\ENQ\ENQ\EOT\STX\"\SOH\DC2\EOT\229\EOT\STX\DLE\n\
+    \\r\n\
+    \\ENQ\ENQ\EOT\STX\"\STX\DC2\EOT\229\EOT\DC3\NAK\n\
     \\US\n\
-    \\EOT\ENQ\EOT\STX#\DC2\EOT\227\EOT\STX\SYN\SUB\DC1 `true`, `false`\n\
-    \\n\
-    \\r\n\
-    \\ENQ\ENQ\EOT\STX#\SOH\DC2\EOT\227\EOT\STX\DLE\n\
-    \\r\n\
-    \\ENQ\ENQ\EOT\STX#\STX\DC2\EOT\227\EOT\DC3\NAK\n\
+    \\EOT\ENQ\EOT\STX#\DC2\EOT\231\EOT\STX\SYN\SUB\DC1 `true`, `false`\n\
+    \\n\
+    \\r\n\
+    \\ENQ\ENQ\EOT\STX#\SOH\DC2\EOT\231\EOT\STX\DLE\n\
+    \\r\n\
+    \\ENQ\ENQ\EOT\STX#\STX\DC2\EOT\231\EOT\DC3\NAK\n\
     \&\n\
-    \\EOT\ENQ\EOT\STX$\DC2\EOT\230\EOT\STX\v\SUB\CAN Used for XML-like tags\n\
-    \\n\
-    \\r\n\
-    \\ENQ\ENQ\EOT\STX$\SOH\DC2\EOT\230\EOT\STX\ENQ\n\
-    \\r\n\
-    \\ENQ\ENQ\EOT\STX$\STX\DC2\EOT\230\EOT\b\n\
+    \\EOT\ENQ\EOT\STX$\DC2\EOT\234\EOT\STX\v\SUB\CAN Used for XML-like tags\n\
+    \\n\
+    \\r\n\
+    \\ENQ\ENQ\EOT\STX$\SOH\DC2\EOT\234\EOT\STX\ENQ\n\
+    \\r\n\
+    \\ENQ\ENQ\EOT\STX$\STX\DC2\EOT\234\EOT\b\n\
     \\n\
     \/\n\
-    \\EOT\ENQ\EOT\STX%\DC2\EOT\232\EOT\STX\DC4\SUB! Attribute name in XML-like tags\n\
-    \\n\
-    \\r\n\
-    \\ENQ\ENQ\EOT\STX%\SOH\DC2\EOT\232\EOT\STX\SO\n\
-    \\r\n\
-    \\ENQ\ENQ\EOT\STX%\STX\DC2\EOT\232\EOT\DC1\DC3\n\
+    \\EOT\ENQ\EOT\STX%\DC2\EOT\236\EOT\STX\DC4\SUB! Attribute name in XML-like tags\n\
+    \\n\
+    \\r\n\
+    \\ENQ\ENQ\EOT\STX%\SOH\DC2\EOT\236\EOT\STX\SO\n\
+    \\r\n\
+    \\ENQ\ENQ\EOT\STX%\STX\DC2\EOT\236\EOT\DC1\DC3\n\
     \,\n\
-    \\EOT\ENQ\EOT\STX&\DC2\EOT\234\EOT\STX\DC4\SUB\RS Delimiters for XML-like tags\n\
-    \\n\
-    \\r\n\
-    \\ENQ\ENQ\EOT\STX&\SOH\DC2\EOT\234\EOT\STX\SO\n\
-    \\r\n\
-    \\ENQ\ENQ\EOT\STX&\STX\DC2\EOT\234\EOT\DC1\DC3\n\
+    \\EOT\ENQ\EOT\STX&\DC2\EOT\238\EOT\STX\DC4\SUB\RS Delimiters for XML-like tags\n\
+    \\n\
+    \\r\n\
+    \\ENQ\ENQ\EOT\STX&\SOH\DC2\EOT\238\EOT\STX\SO\n\
+    \\r\n\
+    \\ENQ\ENQ\EOT\STX&\STX\DC2\EOT\238\EOT\DC1\DC3\n\
     \\249\SOH\n\
-    \\STX\EOT\t\DC2\ACK\242\EOT\NUL\211\ENQ\SOH\SUB\234\SOH Occurrence associates a source position with a symbol and/or highlighting\n\
-=======
-    \\ENQ\ENQ\EOT\STX\SI\SOH\DC2\EOT\184\EOT\STX\NAK\n\
-    \\r\n\
-    \\ENQ\ENQ\EOT\STX\SI\STX\DC2\EOT\184\EOT\CAN\SUB\n\
-    \\f\n\
-    \\EOT\ENQ\EOT\STX\DLE\DC2\EOT\185\EOT\STX*\n\
-    \\r\n\
-    \\ENQ\ENQ\EOT\STX\DLE\SOH\DC2\EOT\185\EOT\STX\DC2\n\
-    \\r\n\
-    \\ENQ\ENQ\EOT\STX\DLE\STX\DC2\EOT\185\EOT\NAK\ETB\n\
-    \\r\n\
-    \\ENQ\ENQ\EOT\STX\DLE\ETX\DC2\EOT\185\EOT\CAN)\n\
-    \\SO\n\
-    \\ACK\ENQ\EOT\STX\DLE\ETX\SOH\DC2\EOT\185\EOT\EM(\n\
-    \4\n\
-    \\EOT\ENQ\EOT\STX\DC1\DC2\EOT\188\EOT\STX\SUB\SUB& Function references, including calls\n\
-    \\n\
-    \\r\n\
-    \\ENQ\ENQ\EOT\STX\DC1\SOH\DC2\EOT\188\EOT\STX\DC4\n\
-    \\r\n\
-    \\ENQ\ENQ\EOT\STX\DC1\STX\DC2\EOT\188\EOT\ETB\EM\n\
-    \(\n\
-    \\EOT\ENQ\EOT\STX\DC2\DC2\EOT\190\EOT\STX$\SUB\SUB Function definition only\n\
-    \\n\
-    \\r\n\
-    \\ENQ\ENQ\EOT\STX\DC2\SOH\DC2\EOT\190\EOT\STX\RS\n\
-    \\r\n\
-    \\ENQ\ENQ\EOT\STX\DC2\STX\DC2\EOT\190\EOT!#\n\
-    \7\n\
-    \\EOT\ENQ\EOT\STX\DC3\DC2\EOT\193\EOT\STX\ETB\SUB) Macro references, including invocations\n\
-    \\n\
-    \\r\n\
-    \\ENQ\ENQ\EOT\STX\DC3\SOH\DC2\EOT\193\EOT\STX\DC1\n\
-    \\r\n\
-    \\ENQ\ENQ\EOT\STX\DC3\STX\DC2\EOT\193\EOT\DC4\SYN\n\
-    \%\n\
-    \\EOT\ENQ\EOT\STX\DC4\DC2\EOT\195\EOT\STX!\SUB\ETB Macro definition only\n\
-    \\n\
-    \\r\n\
-    \\ENQ\ENQ\EOT\STX\DC4\SOH\DC2\EOT\195\EOT\STX\ESC\n\
-    \\r\n\
-    \\ENQ\ENQ\EOT\STX\DC4\STX\DC2\EOT\195\EOT\RS \n\
-    \!\n\
-    \\EOT\ENQ\EOT\STX\NAK\DC2\EOT\198\EOT\STX\SYN\SUB\DC3 non-builtin types\n\
-    \\n\
-    \\r\n\
-    \\ENQ\ENQ\EOT\STX\NAK\SOH\DC2\EOT\198\EOT\STX\DLE\n\
-    \\r\n\
-    \\ENQ\ENQ\EOT\STX\NAK\STX\DC2\EOT\198\EOT\DC3\NAK\n\
-    \K\n\
-    \\EOT\ENQ\EOT\STX\SYN\DC2\EOT\200\EOT\STX\GS\SUB= builtin types only, such as `str` for Python or `int` in Go\n\
-    \\n\
-    \\r\n\
-    \\ENQ\ENQ\EOT\STX\SYN\SOH\DC2\EOT\200\EOT\STX\ETB\n\
-    \\r\n\
-    \\ENQ\ENQ\EOT\STX\SYN\STX\DC2\EOT\200\EOT\SUB\FS\n\
-    \7\n\
-    \\EOT\ENQ\EOT\STX\ETB\DC2\EOT\203\EOT\STX\ESC\SUB) Python decorators, c-like __attribute__\n\
-    \\n\
-    \\r\n\
-    \\ENQ\ENQ\EOT\STX\ETB\SOH\DC2\EOT\203\EOT\STX\NAK\n\
-    \\r\n\
-    \\ENQ\ENQ\EOT\STX\ETB\STX\DC2\EOT\203\EOT\CAN\SUB\n\
-    \\DC4\n\
-    \\EOT\ENQ\EOT\STX\CAN\DC2\EOT\206\EOT\STX\DC3\SUB\ACK `\\b`\n\
-    \\n\
-    \\r\n\
-    \\ENQ\ENQ\EOT\STX\CAN\SOH\DC2\EOT\206\EOT\STX\r\n\
-    \\r\n\
-    \\ENQ\ENQ\EOT\STX\CAN\STX\DC2\EOT\206\EOT\DLE\DC2\n\
-    \\CAN\n\
-    \\EOT\ENQ\EOT\STX\EM\DC2\EOT\208\EOT\STX\NAK\SUB\n\
-    \ `*`, `+`\n\
-    \\n\
-    \\r\n\
-    \\ENQ\ENQ\EOT\STX\EM\SOH\DC2\EOT\208\EOT\STX\SI\n\
-    \\r\n\
-    \\ENQ\ENQ\EOT\STX\EM\STX\DC2\EOT\208\EOT\DC2\DC4\n\
-    \\DC3\n\
-    \\EOT\ENQ\EOT\STX\SUB\DC2\EOT\210\EOT\STX\NAK\SUB\ENQ `.`\n\
-    \\n\
-    \\r\n\
-    \\ENQ\ENQ\EOT\STX\SUB\SOH\DC2\EOT\210\EOT\STX\SI\n\
-    \\r\n\
-    \\ENQ\ENQ\EOT\STX\SUB\STX\DC2\EOT\210\EOT\DC2\DC4\n\
-    \\"\n\
-    \\EOT\ENQ\EOT\STX\ESC\DC2\EOT\212\EOT\STX\SYN\SUB\DC4 `(`, `)`, `[`, `]`\n\
-    \\n\
-    \\r\n\
-    \\ENQ\ENQ\EOT\STX\ESC\SOH\DC2\EOT\212\EOT\STX\DLE\n\
-    \\r\n\
-    \\ENQ\ENQ\EOT\STX\ESC\STX\DC2\EOT\212\EOT\DC3\NAK\n\
-    \\CAN\n\
-    \\EOT\ENQ\EOT\STX\FS\DC2\EOT\214\EOT\STX\DC1\SUB\n\
-    \ `|`, `-`\n\
-    \\n\
-    \\r\n\
-    \\ENQ\ENQ\EOT\STX\FS\SOH\DC2\EOT\214\EOT\STX\v\n\
-    \\r\n\
-    \\ENQ\ENQ\EOT\STX\FS\STX\DC2\EOT\214\EOT\SO\DLE\n\
-    \0\n\
-    \\EOT\ENQ\EOT\STX\GS\DC2\EOT\217\EOT\STX\NAK\SUB\" Literal strings: \"Hello, world!\"\n\
-    \\n\
-    \\r\n\
-    \\ENQ\ENQ\EOT\STX\GS\SOH\DC2\EOT\217\EOT\STX\SI\n\
-    \\r\n\
-    \\ENQ\ENQ\EOT\STX\GS\STX\DC2\EOT\217\EOT\DC2\DC4\n\
-    \-\n\
-    \\EOT\ENQ\EOT\STX\RS\DC2\EOT\219\EOT\STX\ESC\SUB\US non-regex escapes: \"\\t\", \"\\n\"\n\
-    \\n\
-    \\r\n\
-    \\ENQ\ENQ\EOT\STX\RS\SOH\DC2\EOT\219\EOT\STX\NAK\n\
-    \\r\n\
-    \\ENQ\ENQ\EOT\STX\RS\STX\DC2\EOT\219\EOT\CAN\SUB\n\
-    \_\n\
-    \\EOT\ENQ\EOT\STX\US\DC2\EOT\221\EOT\STX\FS\SUBQ datetimes within strings, special words within a string, `{}` in format strings\n\
-    \\n\
-    \\r\n\
-    \\ENQ\ENQ\EOT\STX\US\SOH\DC2\EOT\221\EOT\STX\SYN\n\
-    \\r\n\
-    \\ENQ\ENQ\EOT\STX\US\STX\DC2\EOT\221\EOT\EM\ESC\n\
-    \G\n\
-    \\EOT\ENQ\EOT\STX \DC2\EOT\223\EOT\STX\CAN\SUB9 \"key\" in { \"key\": \"value\" }, useful for example in JSON\n\
-    \\n\
-    \\r\n\
-    \\ENQ\ENQ\EOT\STX \SOH\DC2\EOT\223\EOT\STX\DC2\n\
-    \\r\n\
-    \\ENQ\ENQ\EOT\STX \STX\DC2\EOT\223\EOT\NAK\ETB\n\
-    \V\n\
-    \\EOT\ENQ\EOT\STX!\DC2\EOT\225\EOT\STX\CAN\SUBH 'c' or similar, in languages that differentiate strings and characters\n\
-    \\n\
-    \\r\n\
-    \\ENQ\ENQ\EOT\STX!\SOH\DC2\EOT\225\EOT\STX\DC2\n\
-    \\r\n\
-    \\ENQ\ENQ\EOT\STX!\STX\DC2\EOT\225\EOT\NAK\ETB\n\
-    \9\n\
-    \\EOT\ENQ\EOT\STX\"\DC2\EOT\227\EOT\STX\SYN\SUB+ Literal numbers, both floats and integers\n\
-    \\n\
-    \\r\n\
-    \\ENQ\ENQ\EOT\STX\"\SOH\DC2\EOT\227\EOT\STX\DLE\n\
-    \\r\n\
-    \\ENQ\ENQ\EOT\STX\"\STX\DC2\EOT\227\EOT\DC3\NAK\n\
-    \\US\n\
-    \\EOT\ENQ\EOT\STX#\DC2\EOT\229\EOT\STX\SYN\SUB\DC1 `true`, `false`\n\
-    \\n\
-    \\r\n\
-    \\ENQ\ENQ\EOT\STX#\SOH\DC2\EOT\229\EOT\STX\DLE\n\
-    \\r\n\
-    \\ENQ\ENQ\EOT\STX#\STX\DC2\EOT\229\EOT\DC3\NAK\n\
-    \&\n\
-    \\EOT\ENQ\EOT\STX$\DC2\EOT\232\EOT\STX\v\SUB\CAN Used for XML-like tags\n\
-    \\n\
-    \\r\n\
-    \\ENQ\ENQ\EOT\STX$\SOH\DC2\EOT\232\EOT\STX\ENQ\n\
-    \\r\n\
-    \\ENQ\ENQ\EOT\STX$\STX\DC2\EOT\232\EOT\b\n\
-    \\n\
-    \/\n\
-    \\EOT\ENQ\EOT\STX%\DC2\EOT\234\EOT\STX\DC4\SUB! Attribute name in XML-like tags\n\
-    \\n\
-    \\r\n\
-    \\ENQ\ENQ\EOT\STX%\SOH\DC2\EOT\234\EOT\STX\SO\n\
-    \\r\n\
-    \\ENQ\ENQ\EOT\STX%\STX\DC2\EOT\234\EOT\DC1\DC3\n\
-    \,\n\
-    \\EOT\ENQ\EOT\STX&\DC2\EOT\236\EOT\STX\DC4\SUB\RS Delimiters for XML-like tags\n\
-    \\n\
-    \\r\n\
-    \\ENQ\ENQ\EOT\STX&\SOH\DC2\EOT\236\EOT\STX\SO\n\
-    \\r\n\
-    \\ENQ\ENQ\EOT\STX&\STX\DC2\EOT\236\EOT\DC1\DC3\n\
-    \\249\SOH\n\
-    \\STX\EOT\t\DC2\ACK\244\EOT\NUL\213\ENQ\SOH\SUB\234\SOH Occurrence associates a source position with a symbol and/or highlighting\n\
->>>>>>> 5e6b8faa
+    \\STX\EOT\t\DC2\ACK\246\EOT\NUL\215\ENQ\SOH\SUB\234\SOH Occurrence associates a source position with a symbol and/or highlighting\n\
     \ information.\n\
     \\n\
     \ If possible, indexers should try to bundle logically related information\n\
     \ across occurrences into a single occurrence to reduce payload sizes.\n\
     \\n\
     \\v\n\
-<<<<<<< HEAD
-    \\ETX\EOT\t\SOH\DC2\EOT\242\EOT\b\DC2\n\
+    \\ETX\EOT\t\SOH\DC2\EOT\246\EOT\b\DC2\n\
     \\232\b\n\
-    \\EOT\EOT\t\STX\NUL\DC2\EOT\138\ENQ\STX\ESC\SUB\217\b Half-open [start, end) range of this occurrence. Must be exactly three or four\n\
-=======
-    \\ETX\EOT\t\SOH\DC2\EOT\244\EOT\b\DC2\n\
-    \\232\b\n\
-    \\EOT\EOT\t\STX\NUL\DC2\EOT\140\ENQ\STX\ESC\SUB\217\b Half-open [start, end) range of this occurrence. Must be exactly three or four\n\
->>>>>>> 5e6b8faa
+    \\EOT\EOT\t\STX\NUL\DC2\EOT\142\ENQ\STX\ESC\SUB\217\b Half-open [start, end) range of this occurrence. Must be exactly three or four\n\
     \ elements:\n\
     \\n\
     \ - Four elements: `[startLine, startCharacter, endLine, endCharacter]`\n\
@@ -8509,69 +8194,36 @@
     \ improvements make up for it.\n\
     \\n\
     \\r\n\
-<<<<<<< HEAD
-    \\ENQ\EOT\t\STX\NUL\EOT\DC2\EOT\138\ENQ\STX\n\
-    \\n\
-    \\r\n\
-    \\ENQ\EOT\t\STX\NUL\ENQ\DC2\EOT\138\ENQ\v\DLE\n\
-    \\r\n\
-    \\ENQ\EOT\t\STX\NUL\SOH\DC2\EOT\138\ENQ\DC1\SYN\n\
-    \\r\n\
-    \\ENQ\EOT\t\STX\NUL\ETX\DC2\EOT\138\ENQ\EM\SUB\n\
+    \\ENQ\EOT\t\STX\NUL\EOT\DC2\EOT\142\ENQ\STX\n\
+    \\n\
+    \\r\n\
+    \\ENQ\EOT\t\STX\NUL\ENQ\DC2\EOT\142\ENQ\v\DLE\n\
+    \\r\n\
+    \\ENQ\EOT\t\STX\NUL\SOH\DC2\EOT\142\ENQ\DC1\SYN\n\
+    \\r\n\
+    \\ENQ\EOT\t\STX\NUL\ETX\DC2\EOT\142\ENQ\EM\SUB\n\
     \\138\SOH\n\
-    \\EOT\EOT\t\STX\SOH\DC2\EOT\141\ENQ\STX\DC4\SUB| (optional) The symbol that appears at this position. See\n\
+    \\EOT\EOT\t\STX\SOH\DC2\EOT\145\ENQ\STX\DC4\SUB| (optional) The symbol that appears at this position. See\n\
     \ `SymbolInformation.symbol` for how to format symbols as strings.\n\
     \\n\
     \\r\n\
-    \\ENQ\EOT\t\STX\SOH\ENQ\DC2\EOT\141\ENQ\STX\b\n\
-    \\r\n\
-    \\ENQ\EOT\t\STX\SOH\SOH\DC2\EOT\141\ENQ\t\SI\n\
-    \\r\n\
-    \\ENQ\EOT\t\STX\SOH\ETX\DC2\EOT\141\ENQ\DC2\DC3\n\
+    \\ENQ\EOT\t\STX\SOH\ENQ\DC2\EOT\145\ENQ\STX\b\n\
+    \\r\n\
+    \\ENQ\EOT\t\STX\SOH\SOH\DC2\EOT\145\ENQ\t\SI\n\
+    \\r\n\
+    \\ENQ\EOT\t\STX\SOH\ETX\DC2\EOT\145\ENQ\DC2\DC3\n\
     \\151\SOH\n\
-    \\EOT\EOT\t\STX\STX\DC2\EOT\144\ENQ\STX\EM\SUB\136\SOH (optional) Bitset containing `SymbolRole`s in this occurrence.\n\
+    \\EOT\EOT\t\STX\STX\DC2\EOT\148\ENQ\STX\EM\SUB\136\SOH (optional) Bitset containing `SymbolRole`s in this occurrence.\n\
     \ See `SymbolRole`'s documentation for how to read and write this field.\n\
     \\n\
     \\r\n\
-    \\ENQ\EOT\t\STX\STX\ENQ\DC2\EOT\144\ENQ\STX\a\n\
-    \\r\n\
-    \\ENQ\EOT\t\STX\STX\SOH\DC2\EOT\144\ENQ\b\DC4\n\
-    \\r\n\
-    \\ENQ\EOT\t\STX\STX\ETX\DC2\EOT\144\ENQ\ETB\CAN\n\
+    \\ENQ\EOT\t\STX\STX\ENQ\DC2\EOT\148\ENQ\STX\a\n\
+    \\r\n\
+    \\ENQ\EOT\t\STX\STX\SOH\DC2\EOT\148\ENQ\b\DC4\n\
+    \\r\n\
+    \\ENQ\EOT\t\STX\STX\ETX\DC2\EOT\148\ENQ\ETB\CAN\n\
     \\241\ETX\n\
-    \\EOT\EOT\t\STX\ETX\DC2\EOT\153\ENQ\STX-\SUB\226\ETX (optional) CommonMark-formatted documentation for this specific range. If\n\
-=======
-    \\ENQ\EOT\t\STX\NUL\EOT\DC2\EOT\140\ENQ\STX\n\
-    \\n\
-    \\r\n\
-    \\ENQ\EOT\t\STX\NUL\ENQ\DC2\EOT\140\ENQ\v\DLE\n\
-    \\r\n\
-    \\ENQ\EOT\t\STX\NUL\SOH\DC2\EOT\140\ENQ\DC1\SYN\n\
-    \\r\n\
-    \\ENQ\EOT\t\STX\NUL\ETX\DC2\EOT\140\ENQ\EM\SUB\n\
-    \\138\SOH\n\
-    \\EOT\EOT\t\STX\SOH\DC2\EOT\143\ENQ\STX\DC4\SUB| (optional) The symbol that appears at this position. See\n\
-    \ `SymbolInformation.symbol` for how to format symbols as strings.\n\
-    \\n\
-    \\r\n\
-    \\ENQ\EOT\t\STX\SOH\ENQ\DC2\EOT\143\ENQ\STX\b\n\
-    \\r\n\
-    \\ENQ\EOT\t\STX\SOH\SOH\DC2\EOT\143\ENQ\t\SI\n\
-    \\r\n\
-    \\ENQ\EOT\t\STX\SOH\ETX\DC2\EOT\143\ENQ\DC2\DC3\n\
-    \\151\SOH\n\
-    \\EOT\EOT\t\STX\STX\DC2\EOT\146\ENQ\STX\EM\SUB\136\SOH (optional) Bitset containing `SymbolRole`s in this occurrence.\n\
-    \ See `SymbolRole`'s documentation for how to read and write this field.\n\
-    \\n\
-    \\r\n\
-    \\ENQ\EOT\t\STX\STX\ENQ\DC2\EOT\146\ENQ\STX\a\n\
-    \\r\n\
-    \\ENQ\EOT\t\STX\STX\SOH\DC2\EOT\146\ENQ\b\DC4\n\
-    \\r\n\
-    \\ENQ\EOT\t\STX\STX\ETX\DC2\EOT\146\ENQ\ETB\CAN\n\
-    \\241\ETX\n\
-    \\EOT\EOT\t\STX\ETX\DC2\EOT\155\ENQ\STX-\SUB\226\ETX (optional) CommonMark-formatted documentation for this specific range. If\n\
->>>>>>> 5e6b8faa
+    \\EOT\EOT\t\STX\ETX\DC2\EOT\157\ENQ\STX-\SUB\226\ETX (optional) CommonMark-formatted documentation for this specific range. If\n\
     \ empty, the `Symbol.documentation` field is used instead. One example\n\
     \ where this field might be useful is when the symbol represents a generic\n\
     \ function (with abstract type parameters such as `List<T>`) and at this\n\
@@ -8581,71 +8233,37 @@
     \ which commonly allow for type-changing assignment.\n\
     \\n\
     \\r\n\
-<<<<<<< HEAD
-    \\ENQ\EOT\t\STX\ETX\EOT\DC2\EOT\153\ENQ\STX\n\
-    \\n\
-    \\r\n\
-    \\ENQ\EOT\t\STX\ETX\ENQ\DC2\EOT\153\ENQ\v\DC1\n\
-    \\r\n\
-    \\ENQ\EOT\t\STX\ETX\SOH\DC2\EOT\153\ENQ\DC2(\n\
-    \\r\n\
-    \\ENQ\EOT\t\STX\ETX\ETX\DC2\EOT\153\ENQ+,\n\
+    \\ENQ\EOT\t\STX\ETX\EOT\DC2\EOT\157\ENQ\STX\n\
+    \\n\
+    \\r\n\
+    \\ENQ\EOT\t\STX\ETX\ENQ\DC2\EOT\157\ENQ\v\DC1\n\
+    \\r\n\
+    \\ENQ\EOT\t\STX\ETX\SOH\DC2\EOT\157\ENQ\DC2(\n\
+    \\r\n\
+    \\ENQ\EOT\t\STX\ETX\ETX\DC2\EOT\157\ENQ+,\n\
     \X\n\
-    \\EOT\EOT\t\STX\EOT\DC2\EOT\155\ENQ\STX\GS\SUBJ (optional) What syntax highlighting class should be used for this range?\n\
-    \\n\
-    \\r\n\
-    \\ENQ\EOT\t\STX\EOT\ACK\DC2\EOT\155\ENQ\STX\f\n\
-    \\r\n\
-    \\ENQ\EOT\t\STX\EOT\SOH\DC2\EOT\155\ENQ\r\CAN\n\
-    \\r\n\
-    \\ENQ\EOT\t\STX\EOT\ETX\DC2\EOT\155\ENQ\ESC\FS\n\
+    \\EOT\EOT\t\STX\EOT\DC2\EOT\159\ENQ\STX\GS\SUBJ (optional) What syntax highlighting class should be used for this range?\n\
+    \\n\
+    \\r\n\
+    \\ENQ\EOT\t\STX\EOT\ACK\DC2\EOT\159\ENQ\STX\f\n\
+    \\r\n\
+    \\ENQ\EOT\t\STX\EOT\SOH\DC2\EOT\159\ENQ\r\CAN\n\
+    \\r\n\
+    \\ENQ\EOT\t\STX\EOT\ETX\DC2\EOT\159\ENQ\ESC\FS\n\
     \W\n\
-    \\EOT\EOT\t\STX\ENQ\DC2\EOT\157\ENQ\STX&\SUBI (optional) Diagnostics that have been reported for this specific range.\n\
-    \\n\
-    \\r\n\
-    \\ENQ\EOT\t\STX\ENQ\EOT\DC2\EOT\157\ENQ\STX\n\
-    \\n\
-    \\r\n\
-    \\ENQ\EOT\t\STX\ENQ\ACK\DC2\EOT\157\ENQ\v\NAK\n\
-    \\r\n\
-    \\ENQ\EOT\t\STX\ENQ\SOH\DC2\EOT\157\ENQ\SYN!\n\
-    \\r\n\
-    \\ENQ\EOT\t\STX\ENQ\ETX\DC2\EOT\157\ENQ$%\n\
-    \\184\SO\n\
-    \\EOT\EOT\t\STX\ACK\DC2\EOT\210\ENQ\STX%\SUB\169\SO (optional) Using the same encoding as the sibling `range` field, half-open\n\
-=======
-    \\ENQ\EOT\t\STX\ETX\EOT\DC2\EOT\155\ENQ\STX\n\
-    \\n\
-    \\r\n\
-    \\ENQ\EOT\t\STX\ETX\ENQ\DC2\EOT\155\ENQ\v\DC1\n\
-    \\r\n\
-    \\ENQ\EOT\t\STX\ETX\SOH\DC2\EOT\155\ENQ\DC2(\n\
-    \\r\n\
-    \\ENQ\EOT\t\STX\ETX\ETX\DC2\EOT\155\ENQ+,\n\
-    \X\n\
-    \\EOT\EOT\t\STX\EOT\DC2\EOT\157\ENQ\STX\GS\SUBJ (optional) What syntax highlighting class should be used for this range?\n\
-    \\n\
-    \\r\n\
-    \\ENQ\EOT\t\STX\EOT\ACK\DC2\EOT\157\ENQ\STX\f\n\
-    \\r\n\
-    \\ENQ\EOT\t\STX\EOT\SOH\DC2\EOT\157\ENQ\r\CAN\n\
-    \\r\n\
-    \\ENQ\EOT\t\STX\EOT\ETX\DC2\EOT\157\ENQ\ESC\FS\n\
-    \W\n\
-    \\EOT\EOT\t\STX\ENQ\DC2\EOT\159\ENQ\STX&\SUBI (optional) Diagnostics that have been reported for this specific range.\n\
-    \\n\
-    \\r\n\
-    \\ENQ\EOT\t\STX\ENQ\EOT\DC2\EOT\159\ENQ\STX\n\
-    \\n\
-    \\r\n\
-    \\ENQ\EOT\t\STX\ENQ\ACK\DC2\EOT\159\ENQ\v\NAK\n\
-    \\r\n\
-    \\ENQ\EOT\t\STX\ENQ\SOH\DC2\EOT\159\ENQ\SYN!\n\
-    \\r\n\
-    \\ENQ\EOT\t\STX\ENQ\ETX\DC2\EOT\159\ENQ$%\n\
+    \\EOT\EOT\t\STX\ENQ\DC2\EOT\161\ENQ\STX&\SUBI (optional) Diagnostics that have been reported for this specific range.\n\
+    \\n\
+    \\r\n\
+    \\ENQ\EOT\t\STX\ENQ\EOT\DC2\EOT\161\ENQ\STX\n\
+    \\n\
+    \\r\n\
+    \\ENQ\EOT\t\STX\ENQ\ACK\DC2\EOT\161\ENQ\v\NAK\n\
+    \\r\n\
+    \\ENQ\EOT\t\STX\ENQ\SOH\DC2\EOT\161\ENQ\SYN!\n\
+    \\r\n\
+    \\ENQ\EOT\t\STX\ENQ\ETX\DC2\EOT\161\ENQ$%\n\
     \\183\SO\n\
-    \\EOT\EOT\t\STX\ACK\DC2\EOT\212\ENQ\STX%\SUB\168\SO (optional) Using the same encoding as the sibling `range` field, half-open\n\
->>>>>>> 5e6b8faa
+    \\EOT\EOT\t\STX\ACK\DC2\EOT\214\ENQ\STX%\SUB\168\SO (optional) Using the same encoding as the sibling `range` field, half-open\n\
     \ source range of the nearest non-trivial enclosing AST node. This range must\n\
     \ enclose the `range` field. Example applications that make use of the\n\
     \ enclosing_range field:\n\
@@ -8699,299 +8317,152 @@
     \ ```\n\
     \\n\
     \\r\n\
-<<<<<<< HEAD
-    \\ENQ\EOT\t\STX\ACK\EOT\DC2\EOT\210\ENQ\STX\n\
-    \\n\
-    \\r\n\
-    \\ENQ\EOT\t\STX\ACK\ENQ\DC2\EOT\210\ENQ\v\DLE\n\
-    \\r\n\
-    \\ENQ\EOT\t\STX\ACK\SOH\DC2\EOT\210\ENQ\DC1 \n\
-    \\r\n\
-    \\ENQ\EOT\t\STX\ACK\ETX\DC2\EOT\210\ENQ#$\n\
+    \\ENQ\EOT\t\STX\ACK\EOT\DC2\EOT\214\ENQ\STX\n\
+    \\n\
+    \\r\n\
+    \\ENQ\EOT\t\STX\ACK\ENQ\DC2\EOT\214\ENQ\v\DLE\n\
+    \\r\n\
+    \\ENQ\EOT\t\STX\ACK\SOH\DC2\EOT\214\ENQ\DC1 \n\
+    \\r\n\
+    \\ENQ\EOT\t\STX\ACK\ETX\DC2\EOT\214\ENQ#$\n\
     \w\n\
     \\STX\EOT\n\
-    \\DC2\ACK\215\ENQ\NUL\226\ENQ\SOH\SUBi Represents a diagnostic, such as a compiler error or warning, which should be\n\
-=======
-    \\ENQ\EOT\t\STX\ACK\EOT\DC2\EOT\212\ENQ\STX\n\
-    \\n\
-    \\r\n\
-    \\ENQ\EOT\t\STX\ACK\ENQ\DC2\EOT\212\ENQ\v\DLE\n\
-    \\r\n\
-    \\ENQ\EOT\t\STX\ACK\SOH\DC2\EOT\212\ENQ\DC1 \n\
-    \\r\n\
-    \\ENQ\EOT\t\STX\ACK\ETX\DC2\EOT\212\ENQ#$\n\
-    \w\n\
-    \\STX\EOT\n\
-    \\DC2\ACK\217\ENQ\NUL\228\ENQ\SOH\SUBi Represents a diagnostic, such as a compiler error or warning, which should be\n\
->>>>>>> 5e6b8faa
+    \\DC2\ACK\219\ENQ\NUL\230\ENQ\SOH\SUBi Represents a diagnostic, such as a compiler error or warning, which should be\n\
     \ reported for a document.\n\
     \\n\
     \\v\n\
     \\ETX\EOT\n\
-<<<<<<< HEAD
-    \\SOH\DC2\EOT\215\ENQ\b\DC2\n\
+    \\SOH\DC2\EOT\219\ENQ\b\DC2\n\
     \W\n\
     \\EOT\EOT\n\
-    \\STX\NUL\DC2\EOT\217\ENQ\STX\CAN\SUBI Should this diagnostic be reported as an error, warning, info, or hint?\n\
+    \\STX\NUL\DC2\EOT\221\ENQ\STX\CAN\SUBI Should this diagnostic be reported as an error, warning, info, or hint?\n\
     \\n\
     \\r\n\
     \\ENQ\EOT\n\
-    \\STX\NUL\ACK\DC2\EOT\217\ENQ\STX\n\
+    \\STX\NUL\ACK\DC2\EOT\221\ENQ\STX\n\
     \\n\
     \\r\n\
     \\ENQ\EOT\n\
-    \\STX\NUL\SOH\DC2\EOT\217\ENQ\v\DC3\n\
+    \\STX\NUL\SOH\DC2\EOT\221\ENQ\v\DC3\n\
     \\r\n\
     \\ENQ\EOT\n\
-    \\STX\NUL\ETX\DC2\EOT\217\ENQ\SYN\ETB\n\
+    \\STX\NUL\ETX\DC2\EOT\221\ENQ\SYN\ETB\n\
     \]\n\
     \\EOT\EOT\n\
-    \\STX\SOH\DC2\EOT\219\ENQ\STX\DC2\SUBO (optional) Code of this diagnostic, which might appear in the user interface.\n\
+    \\STX\SOH\DC2\EOT\223\ENQ\STX\DC2\SUBO (optional) Code of this diagnostic, which might appear in the user interface.\n\
     \\n\
     \\r\n\
     \\ENQ\EOT\n\
-    \\STX\SOH\ENQ\DC2\EOT\219\ENQ\STX\b\n\
+    \\STX\SOH\ENQ\DC2\EOT\223\ENQ\STX\b\n\
     \\r\n\
     \\ENQ\EOT\n\
-    \\STX\SOH\SOH\DC2\EOT\219\ENQ\t\r\n\
+    \\STX\SOH\SOH\DC2\EOT\223\ENQ\t\r\n\
     \\r\n\
     \\ENQ\EOT\n\
-    \\STX\SOH\ETX\DC2\EOT\219\ENQ\DLE\DC1\n\
+    \\STX\SOH\ETX\DC2\EOT\223\ENQ\DLE\DC1\n\
     \+\n\
     \\EOT\EOT\n\
-    \\STX\STX\DC2\EOT\221\ENQ\STX\NAK\SUB\GS Message of this diagnostic.\n\
+    \\STX\STX\DC2\EOT\225\ENQ\STX\NAK\SUB\GS Message of this diagnostic.\n\
     \\n\
     \\r\n\
     \\ENQ\EOT\n\
-    \\STX\STX\ENQ\DC2\EOT\221\ENQ\STX\b\n\
+    \\STX\STX\ENQ\DC2\EOT\225\ENQ\STX\b\n\
     \\r\n\
     \\ENQ\EOT\n\
-    \\STX\STX\SOH\DC2\EOT\221\ENQ\t\DLE\n\
+    \\STX\STX\SOH\DC2\EOT\225\ENQ\t\DLE\n\
     \\r\n\
     \\ENQ\EOT\n\
-    \\STX\STX\ETX\DC2\EOT\221\ENQ\DC3\DC4\n\
+    \\STX\STX\ETX\DC2\EOT\225\ENQ\DC3\DC4\n\
     \~\n\
     \\EOT\EOT\n\
-    \\STX\ETX\DC2\EOT\224\ENQ\STX\DC4\SUBp (optional) Human-readable string describing the source of this diagnostic, e.g.\n\
-=======
-    \\SOH\DC2\EOT\217\ENQ\b\DC2\n\
-    \W\n\
+    \\STX\ETX\DC2\EOT\228\ENQ\STX\DC4\SUBp (optional) Human-readable string describing the source of this diagnostic, e.g.\n\
+    \ 'typescript' or 'super lint'.\n\
+    \\n\
+    \\r\n\
+    \\ENQ\EOT\n\
+    \\STX\ETX\ENQ\DC2\EOT\228\ENQ\STX\b\n\
+    \\r\n\
+    \\ENQ\EOT\n\
+    \\STX\ETX\SOH\DC2\EOT\228\ENQ\t\SI\n\
+    \\r\n\
+    \\ENQ\EOT\n\
+    \\STX\ETX\ETX\DC2\EOT\228\ENQ\DC2\DC3\n\
+    \\f\n\
     \\EOT\EOT\n\
-    \\STX\NUL\DC2\EOT\219\ENQ\STX\CAN\SUBI Should this diagnostic be reported as an error, warning, info, or hint?\n\
-    \\n\
+    \\STX\EOT\DC2\EOT\229\ENQ\STX\"\n\
     \\r\n\
     \\ENQ\EOT\n\
-    \\STX\NUL\ACK\DC2\EOT\219\ENQ\STX\n\
+    \\STX\EOT\EOT\DC2\EOT\229\ENQ\STX\n\
     \\n\
     \\r\n\
     \\ENQ\EOT\n\
-    \\STX\NUL\SOH\DC2\EOT\219\ENQ\v\DC3\n\
+    \\STX\EOT\ACK\DC2\EOT\229\ENQ\v\CAN\n\
     \\r\n\
     \\ENQ\EOT\n\
-    \\STX\NUL\ETX\DC2\EOT\219\ENQ\SYN\ETB\n\
-    \]\n\
-    \\EOT\EOT\n\
-    \\STX\SOH\DC2\EOT\221\ENQ\STX\DC2\SUBO (optional) Code of this diagnostic, which might appear in the user interface.\n\
-    \\n\
+    \\STX\EOT\SOH\DC2\EOT\229\ENQ\EM\GS\n\
     \\r\n\
     \\ENQ\EOT\n\
-    \\STX\SOH\ENQ\DC2\EOT\221\ENQ\STX\b\n\
-    \\r\n\
-    \\ENQ\EOT\n\
-    \\STX\SOH\SOH\DC2\EOT\221\ENQ\t\r\n\
-    \\r\n\
-    \\ENQ\EOT\n\
-    \\STX\SOH\ETX\DC2\EOT\221\ENQ\DLE\DC1\n\
-    \+\n\
-    \\EOT\EOT\n\
-    \\STX\STX\DC2\EOT\223\ENQ\STX\NAK\SUB\GS Message of this diagnostic.\n\
-    \\n\
-    \\r\n\
-    \\ENQ\EOT\n\
-    \\STX\STX\ENQ\DC2\EOT\223\ENQ\STX\b\n\
-    \\r\n\
-    \\ENQ\EOT\n\
-    \\STX\STX\SOH\DC2\EOT\223\ENQ\t\DLE\n\
-    \\r\n\
-    \\ENQ\EOT\n\
-    \\STX\STX\ETX\DC2\EOT\223\ENQ\DC3\DC4\n\
-    \~\n\
-    \\EOT\EOT\n\
-    \\STX\ETX\DC2\EOT\226\ENQ\STX\DC4\SUBp (optional) Human-readable string describing the source of this diagnostic, e.g.\n\
->>>>>>> 5e6b8faa
-    \ 'typescript' or 'super lint'.\n\
-    \\n\
-    \\r\n\
-    \\ENQ\EOT\n\
-<<<<<<< HEAD
-    \\STX\ETX\ENQ\DC2\EOT\224\ENQ\STX\b\n\
-    \\r\n\
-    \\ENQ\EOT\n\
-    \\STX\ETX\SOH\DC2\EOT\224\ENQ\t\SI\n\
-    \\r\n\
-    \\ENQ\EOT\n\
-    \\STX\ETX\ETX\DC2\EOT\224\ENQ\DC2\DC3\n\
-    \\f\n\
-    \\EOT\EOT\n\
-    \\STX\EOT\DC2\EOT\225\ENQ\STX\"\n\
-    \\r\n\
-    \\ENQ\EOT\n\
-    \\STX\EOT\EOT\DC2\EOT\225\ENQ\STX\n\
-    \\n\
-    \\r\n\
-    \\ENQ\EOT\n\
-    \\STX\EOT\ACK\DC2\EOT\225\ENQ\v\CAN\n\
-    \\r\n\
-    \\ENQ\EOT\n\
-    \\STX\EOT\SOH\DC2\EOT\225\ENQ\EM\GS\n\
-    \\r\n\
-    \\ENQ\EOT\n\
-    \\STX\EOT\ETX\DC2\EOT\225\ENQ !\n\
-    \\f\n\
-    \\STX\ENQ\ENQ\DC2\ACK\228\ENQ\NUL\234\ENQ\SOH\n\
+    \\STX\EOT\ETX\DC2\EOT\229\ENQ !\n\
+    \\f\n\
+    \\STX\ENQ\ENQ\DC2\ACK\232\ENQ\NUL\238\ENQ\SOH\n\
     \\v\n\
-    \\ETX\ENQ\ENQ\SOH\DC2\EOT\228\ENQ\ENQ\r\n\
-    \\f\n\
-    \\EOT\ENQ\ENQ\STX\NUL\DC2\EOT\229\ENQ\STX\SUB\n\
-    \\r\n\
-    \\ENQ\ENQ\ENQ\STX\NUL\SOH\DC2\EOT\229\ENQ\STX\NAK\n\
-    \\r\n\
-    \\ENQ\ENQ\ENQ\STX\NUL\STX\DC2\EOT\229\ENQ\CAN\EM\n\
-    \\f\n\
-    \\EOT\ENQ\ENQ\STX\SOH\DC2\EOT\230\ENQ\STX\f\n\
-    \\r\n\
-    \\ENQ\ENQ\ENQ\STX\SOH\SOH\DC2\EOT\230\ENQ\STX\a\n\
-    \\r\n\
-    \\ENQ\ENQ\ENQ\STX\SOH\STX\DC2\EOT\230\ENQ\n\
+    \\ETX\ENQ\ENQ\SOH\DC2\EOT\232\ENQ\ENQ\r\n\
+    \\f\n\
+    \\EOT\ENQ\ENQ\STX\NUL\DC2\EOT\233\ENQ\STX\SUB\n\
+    \\r\n\
+    \\ENQ\ENQ\ENQ\STX\NUL\SOH\DC2\EOT\233\ENQ\STX\NAK\n\
+    \\r\n\
+    \\ENQ\ENQ\ENQ\STX\NUL\STX\DC2\EOT\233\ENQ\CAN\EM\n\
+    \\f\n\
+    \\EOT\ENQ\ENQ\STX\SOH\DC2\EOT\234\ENQ\STX\f\n\
+    \\r\n\
+    \\ENQ\ENQ\ENQ\STX\SOH\SOH\DC2\EOT\234\ENQ\STX\a\n\
+    \\r\n\
+    \\ENQ\ENQ\ENQ\STX\SOH\STX\DC2\EOT\234\ENQ\n\
     \\v\n\
     \\f\n\
-    \\EOT\ENQ\ENQ\STX\STX\DC2\EOT\231\ENQ\STX\SO\n\
-    \\r\n\
-    \\ENQ\ENQ\ENQ\STX\STX\SOH\DC2\EOT\231\ENQ\STX\t\n\
-    \\r\n\
-    \\ENQ\ENQ\ENQ\STX\STX\STX\DC2\EOT\231\ENQ\f\r\n\
-    \\f\n\
-    \\EOT\ENQ\ENQ\STX\ETX\DC2\EOT\232\ENQ\STX\DC2\n\
-    \\r\n\
-    \\ENQ\ENQ\ENQ\STX\ETX\SOH\DC2\EOT\232\ENQ\STX\r\n\
-    \\r\n\
-    \\ENQ\ENQ\ENQ\STX\ETX\STX\DC2\EOT\232\ENQ\DLE\DC1\n\
-    \\f\n\
-    \\EOT\ENQ\ENQ\STX\EOT\DC2\EOT\233\ENQ\STX\v\n\
-    \\r\n\
-    \\ENQ\ENQ\ENQ\STX\EOT\SOH\DC2\EOT\233\ENQ\STX\ACK\n\
-    \\r\n\
-    \\ENQ\ENQ\ENQ\STX\EOT\STX\DC2\EOT\233\ENQ\t\n\
-    \\n\
-    \\f\n\
-    \\STX\ENQ\ACK\DC2\ACK\236\ENQ\NUL\240\ENQ\SOH\n\
+    \\EOT\ENQ\ENQ\STX\STX\DC2\EOT\235\ENQ\STX\SO\n\
+    \\r\n\
+    \\ENQ\ENQ\ENQ\STX\STX\SOH\DC2\EOT\235\ENQ\STX\t\n\
+    \\r\n\
+    \\ENQ\ENQ\ENQ\STX\STX\STX\DC2\EOT\235\ENQ\f\r\n\
+    \\f\n\
+    \\EOT\ENQ\ENQ\STX\ETX\DC2\EOT\236\ENQ\STX\DC2\n\
+    \\r\n\
+    \\ENQ\ENQ\ENQ\STX\ETX\SOH\DC2\EOT\236\ENQ\STX\r\n\
+    \\r\n\
+    \\ENQ\ENQ\ENQ\STX\ETX\STX\DC2\EOT\236\ENQ\DLE\DC1\n\
+    \\f\n\
+    \\EOT\ENQ\ENQ\STX\EOT\DC2\EOT\237\ENQ\STX\v\n\
+    \\r\n\
+    \\ENQ\ENQ\ENQ\STX\EOT\SOH\DC2\EOT\237\ENQ\STX\ACK\n\
+    \\r\n\
+    \\ENQ\ENQ\ENQ\STX\EOT\STX\DC2\EOT\237\ENQ\t\n\
+    \\n\
+    \\f\n\
+    \\STX\ENQ\ACK\DC2\ACK\240\ENQ\NUL\244\ENQ\SOH\n\
     \\v\n\
-    \\ETX\ENQ\ACK\SOH\DC2\EOT\236\ENQ\ENQ\DC2\n\
-    \\f\n\
-    \\EOT\ENQ\ACK\STX\NUL\DC2\EOT\237\ENQ\STX\US\n\
-    \\r\n\
-    \\ENQ\ENQ\ACK\STX\NUL\SOH\DC2\EOT\237\ENQ\STX\SUB\n\
-    \\r\n\
-    \\ENQ\ENQ\ACK\STX\NUL\STX\DC2\EOT\237\ENQ\GS\RS\n\
-    \\f\n\
-    \\EOT\ENQ\ACK\STX\SOH\DC2\EOT\238\ENQ\STX\DC2\n\
-    \\r\n\
-    \\ENQ\ENQ\ACK\STX\SOH\SOH\DC2\EOT\238\ENQ\STX\r\n\
-    \\r\n\
-    \\ENQ\ENQ\ACK\STX\SOH\STX\DC2\EOT\238\ENQ\DLE\DC1\n\
-    \\f\n\
-    \\EOT\ENQ\ACK\STX\STX\DC2\EOT\239\ENQ\STX\DC1\n\
-    \\r\n\
-    \\ENQ\ENQ\ACK\STX\STX\SOH\DC2\EOT\239\ENQ\STX\f\n\
-    \\r\n\
-    \\ENQ\ENQ\ACK\STX\STX\STX\DC2\EOT\239\ENQ\SI\DLE\n\
+    \\ETX\ENQ\ACK\SOH\DC2\EOT\240\ENQ\ENQ\DC2\n\
+    \\f\n\
+    \\EOT\ENQ\ACK\STX\NUL\DC2\EOT\241\ENQ\STX\US\n\
+    \\r\n\
+    \\ENQ\ENQ\ACK\STX\NUL\SOH\DC2\EOT\241\ENQ\STX\SUB\n\
+    \\r\n\
+    \\ENQ\ENQ\ACK\STX\NUL\STX\DC2\EOT\241\ENQ\GS\RS\n\
+    \\f\n\
+    \\EOT\ENQ\ACK\STX\SOH\DC2\EOT\242\ENQ\STX\DC2\n\
+    \\r\n\
+    \\ENQ\ENQ\ACK\STX\SOH\SOH\DC2\EOT\242\ENQ\STX\r\n\
+    \\r\n\
+    \\ENQ\ENQ\ACK\STX\SOH\STX\DC2\EOT\242\ENQ\DLE\DC1\n\
+    \\f\n\
+    \\EOT\ENQ\ACK\STX\STX\DC2\EOT\243\ENQ\STX\DC1\n\
+    \\r\n\
+    \\ENQ\ENQ\ACK\STX\STX\SOH\DC2\EOT\243\ENQ\STX\f\n\
+    \\r\n\
+    \\ENQ\ENQ\ACK\STX\STX\STX\DC2\EOT\243\ENQ\SI\DLE\n\
     \\208\ETX\n\
-    \\STX\ENQ\a\DC2\ACK\248\ENQ\NUL\238\ACK\SOH\SUB\193\ETX Language standardises names of common programming languages that can be used\n\
-=======
-    \\STX\ETX\ENQ\DC2\EOT\226\ENQ\STX\b\n\
-    \\r\n\
-    \\ENQ\EOT\n\
-    \\STX\ETX\SOH\DC2\EOT\226\ENQ\t\SI\n\
-    \\r\n\
-    \\ENQ\EOT\n\
-    \\STX\ETX\ETX\DC2\EOT\226\ENQ\DC2\DC3\n\
-    \\f\n\
-    \\EOT\EOT\n\
-    \\STX\EOT\DC2\EOT\227\ENQ\STX\"\n\
-    \\r\n\
-    \\ENQ\EOT\n\
-    \\STX\EOT\EOT\DC2\EOT\227\ENQ\STX\n\
-    \\n\
-    \\r\n\
-    \\ENQ\EOT\n\
-    \\STX\EOT\ACK\DC2\EOT\227\ENQ\v\CAN\n\
-    \\r\n\
-    \\ENQ\EOT\n\
-    \\STX\EOT\SOH\DC2\EOT\227\ENQ\EM\GS\n\
-    \\r\n\
-    \\ENQ\EOT\n\
-    \\STX\EOT\ETX\DC2\EOT\227\ENQ !\n\
-    \\f\n\
-    \\STX\ENQ\ENQ\DC2\ACK\230\ENQ\NUL\236\ENQ\SOH\n\
-    \\v\n\
-    \\ETX\ENQ\ENQ\SOH\DC2\EOT\230\ENQ\ENQ\r\n\
-    \\f\n\
-    \\EOT\ENQ\ENQ\STX\NUL\DC2\EOT\231\ENQ\STX\SUB\n\
-    \\r\n\
-    \\ENQ\ENQ\ENQ\STX\NUL\SOH\DC2\EOT\231\ENQ\STX\NAK\n\
-    \\r\n\
-    \\ENQ\ENQ\ENQ\STX\NUL\STX\DC2\EOT\231\ENQ\CAN\EM\n\
-    \\f\n\
-    \\EOT\ENQ\ENQ\STX\SOH\DC2\EOT\232\ENQ\STX\f\n\
-    \\r\n\
-    \\ENQ\ENQ\ENQ\STX\SOH\SOH\DC2\EOT\232\ENQ\STX\a\n\
-    \\r\n\
-    \\ENQ\ENQ\ENQ\STX\SOH\STX\DC2\EOT\232\ENQ\n\
-    \\v\n\
-    \\f\n\
-    \\EOT\ENQ\ENQ\STX\STX\DC2\EOT\233\ENQ\STX\SO\n\
-    \\r\n\
-    \\ENQ\ENQ\ENQ\STX\STX\SOH\DC2\EOT\233\ENQ\STX\t\n\
-    \\r\n\
-    \\ENQ\ENQ\ENQ\STX\STX\STX\DC2\EOT\233\ENQ\f\r\n\
-    \\f\n\
-    \\EOT\ENQ\ENQ\STX\ETX\DC2\EOT\234\ENQ\STX\DC2\n\
-    \\r\n\
-    \\ENQ\ENQ\ENQ\STX\ETX\SOH\DC2\EOT\234\ENQ\STX\r\n\
-    \\r\n\
-    \\ENQ\ENQ\ENQ\STX\ETX\STX\DC2\EOT\234\ENQ\DLE\DC1\n\
-    \\f\n\
-    \\EOT\ENQ\ENQ\STX\EOT\DC2\EOT\235\ENQ\STX\v\n\
-    \\r\n\
-    \\ENQ\ENQ\ENQ\STX\EOT\SOH\DC2\EOT\235\ENQ\STX\ACK\n\
-    \\r\n\
-    \\ENQ\ENQ\ENQ\STX\EOT\STX\DC2\EOT\235\ENQ\t\n\
-    \\n\
-    \\f\n\
-    \\STX\ENQ\ACK\DC2\ACK\238\ENQ\NUL\242\ENQ\SOH\n\
-    \\v\n\
-    \\ETX\ENQ\ACK\SOH\DC2\EOT\238\ENQ\ENQ\DC2\n\
-    \\f\n\
-    \\EOT\ENQ\ACK\STX\NUL\DC2\EOT\239\ENQ\STX\US\n\
-    \\r\n\
-    \\ENQ\ENQ\ACK\STX\NUL\SOH\DC2\EOT\239\ENQ\STX\SUB\n\
-    \\r\n\
-    \\ENQ\ENQ\ACK\STX\NUL\STX\DC2\EOT\239\ENQ\GS\RS\n\
-    \\f\n\
-    \\EOT\ENQ\ACK\STX\SOH\DC2\EOT\240\ENQ\STX\DC2\n\
-    \\r\n\
-    \\ENQ\ENQ\ACK\STX\SOH\SOH\DC2\EOT\240\ENQ\STX\r\n\
-    \\r\n\
-    \\ENQ\ENQ\ACK\STX\SOH\STX\DC2\EOT\240\ENQ\DLE\DC1\n\
-    \\f\n\
-    \\EOT\ENQ\ACK\STX\STX\DC2\EOT\241\ENQ\STX\DC1\n\
-    \\r\n\
-    \\ENQ\ENQ\ACK\STX\STX\SOH\DC2\EOT\241\ENQ\STX\f\n\
-    \\r\n\
-    \\ENQ\ENQ\ACK\STX\STX\STX\DC2\EOT\241\ENQ\SI\DLE\n\
-    \\208\ETX\n\
-    \\STX\ENQ\a\DC2\ACK\250\ENQ\NUL\240\ACK\SOH\SUB\193\ETX Language standardises names of common programming languages that can be used\n\
->>>>>>> 5e6b8faa
+    \\STX\ENQ\a\DC2\ACK\252\ENQ\NUL\242\ACK\SOH\SUB\193\ETX Language standardises names of common programming languages that can be used\n\
     \ for the `Document.language` field. The primary purpose of this enum is to\n\
     \ prevent a situation where we have a single programming language ends up with\n\
     \ multiple string representations. For example, the C++ language uses the name\n\
@@ -8999,1413 +8470,708 @@
     \ Feel free to send a pull-request to add missing programming languages.\n\
     \\n\
     \\v\n\
-<<<<<<< HEAD
-    \\ETX\ENQ\a\SOH\DC2\EOT\248\ENQ\ENQ\r\n\
-    \\f\n\
-    \\EOT\ENQ\a\STX\NUL\DC2\EOT\249\ENQ\STX\SUB\n\
-    \\r\n\
-    \\ENQ\ENQ\a\STX\NUL\SOH\DC2\EOT\249\ENQ\STX\NAK\n\
-    \\r\n\
-    \\ENQ\ENQ\a\STX\NUL\STX\DC2\EOT\249\ENQ\CAN\EM\n\
-    \\f\n\
-    \\EOT\ENQ\a\STX\SOH\DC2\EOT\250\ENQ\STX\f\n\
-    \\r\n\
-    \\ENQ\ENQ\a\STX\SOH\SOH\DC2\EOT\250\ENQ\STX\ACK\n\
-    \\r\n\
-    \\ENQ\ENQ\a\STX\SOH\STX\DC2\EOT\250\ENQ\t\v\n\
-    \\f\n\
-    \\EOT\ENQ\a\STX\STX\DC2\EOT\251\ENQ\STX\f\n\
-    \\r\n\
-    \\ENQ\ENQ\a\STX\STX\SOH\DC2\EOT\251\ENQ\STX\ACK\n\
-    \\r\n\
-    \\ENQ\ENQ\a\STX\STX\STX\DC2\EOT\251\ENQ\t\v\n\
-    \\f\n\
-    \\EOT\ENQ\a\STX\ETX\DC2\EOT\252\ENQ\STX\v\n\
-    \\r\n\
-    \\ENQ\ENQ\a\STX\ETX\SOH\DC2\EOT\252\ENQ\STX\ENQ\n\
-    \\r\n\
-    \\ENQ\ENQ\a\STX\ETX\STX\DC2\EOT\252\ENQ\b\n\
-    \\n\
-    \\f\n\
-    \\EOT\ENQ\a\STX\EOT\DC2\EOT\253\ENQ\STX\v\n\
-    \\r\n\
-    \\ENQ\ENQ\a\STX\EOT\SOH\DC2\EOT\253\ENQ\STX\ENQ\n\
-    \\r\n\
-    \\ENQ\ENQ\a\STX\EOT\STX\DC2\EOT\253\ENQ\b\n\
-    \\n\
-    \\f\n\
-    \\EOT\ENQ\a\STX\ENQ\DC2\EOT\254\ENQ\STX\f\n\
-    \\r\n\
-    \\ENQ\ENQ\a\STX\ENQ\SOH\DC2\EOT\254\ENQ\STX\ACK\n\
-    \\r\n\
-    \\ENQ\ENQ\a\STX\ENQ\STX\DC2\EOT\254\ENQ\t\v\n\
-    \\f\n\
-    \\EOT\ENQ\a\STX\ACK\DC2\EOT\255\ENQ\STX\DLE\n\
-    \\r\n\
-    \\ENQ\ENQ\a\STX\ACK\SOH\DC2\EOT\255\ENQ\STX\n\
-    \\n\
-    \\r\n\
-    \\ENQ\ENQ\a\STX\ACK\STX\DC2\EOT\255\ENQ\r\SI\n\
-    \\f\n\
-    \\EOT\ENQ\a\STX\a\DC2\EOT\128\ACK\STX\DLE\n\
-    \\r\n\
-    \\ENQ\ENQ\a\STX\a\SOH\DC2\EOT\128\ACK\STX\n\
-    \\n\
-    \\r\n\
-    \\ENQ\ENQ\a\STX\a\STX\DC2\EOT\128\ACK\r\SI\n\
-    \\f\n\
-    \\EOT\ENQ\a\STX\b\DC2\EOT\129\ACK\STX\v\n\
-    \\r\n\
-    \\ENQ\ENQ\a\STX\b\SOH\DC2\EOT\129\ACK\STX\ENQ\n\
-    \\r\n\
-    \\ENQ\ENQ\a\STX\b\STX\DC2\EOT\129\ACK\b\n\
-    \\n\
-    \\f\n\
-    \\EOT\ENQ\a\STX\t\DC2\EOT\130\ACK\STX\v\n\
-    \\r\n\
-    \\ENQ\ENQ\a\STX\t\SOH\DC2\EOT\130\ACK\STX\ENQ\n\
-    \\r\n\
-    \\ENQ\ENQ\a\STX\t\STX\DC2\EOT\130\ACK\b\n\
+    \\ETX\ENQ\a\SOH\DC2\EOT\252\ENQ\ENQ\r\n\
+    \\f\n\
+    \\EOT\ENQ\a\STX\NUL\DC2\EOT\253\ENQ\STX\SUB\n\
+    \\r\n\
+    \\ENQ\ENQ\a\STX\NUL\SOH\DC2\EOT\253\ENQ\STX\NAK\n\
+    \\r\n\
+    \\ENQ\ENQ\a\STX\NUL\STX\DC2\EOT\253\ENQ\CAN\EM\n\
+    \\f\n\
+    \\EOT\ENQ\a\STX\SOH\DC2\EOT\254\ENQ\STX\f\n\
+    \\r\n\
+    \\ENQ\ENQ\a\STX\SOH\SOH\DC2\EOT\254\ENQ\STX\ACK\n\
+    \\r\n\
+    \\ENQ\ENQ\a\STX\SOH\STX\DC2\EOT\254\ENQ\t\v\n\
+    \\f\n\
+    \\EOT\ENQ\a\STX\STX\DC2\EOT\255\ENQ\STX\f\n\
+    \\r\n\
+    \\ENQ\ENQ\a\STX\STX\SOH\DC2\EOT\255\ENQ\STX\ACK\n\
+    \\r\n\
+    \\ENQ\ENQ\a\STX\STX\STX\DC2\EOT\255\ENQ\t\v\n\
+    \\f\n\
+    \\EOT\ENQ\a\STX\ETX\DC2\EOT\128\ACK\STX\v\n\
+    \\r\n\
+    \\ENQ\ENQ\a\STX\ETX\SOH\DC2\EOT\128\ACK\STX\ENQ\n\
+    \\r\n\
+    \\ENQ\ENQ\a\STX\ETX\STX\DC2\EOT\128\ACK\b\n\
+    \\n\
+    \\f\n\
+    \\EOT\ENQ\a\STX\EOT\DC2\EOT\129\ACK\STX\v\n\
+    \\r\n\
+    \\ENQ\ENQ\a\STX\EOT\SOH\DC2\EOT\129\ACK\STX\ENQ\n\
+    \\r\n\
+    \\ENQ\ENQ\a\STX\EOT\STX\DC2\EOT\129\ACK\b\n\
+    \\n\
+    \\f\n\
+    \\EOT\ENQ\a\STX\ENQ\DC2\EOT\130\ACK\STX\f\n\
+    \\r\n\
+    \\ENQ\ENQ\a\STX\ENQ\SOH\DC2\EOT\130\ACK\STX\ACK\n\
+    \\r\n\
+    \\ENQ\ENQ\a\STX\ENQ\STX\DC2\EOT\130\ACK\t\v\n\
+    \\f\n\
+    \\EOT\ENQ\a\STX\ACK\DC2\EOT\131\ACK\STX\DLE\n\
+    \\r\n\
+    \\ENQ\ENQ\a\STX\ACK\SOH\DC2\EOT\131\ACK\STX\n\
+    \\n\
+    \\r\n\
+    \\ENQ\ENQ\a\STX\ACK\STX\DC2\EOT\131\ACK\r\SI\n\
+    \\f\n\
+    \\EOT\ENQ\a\STX\a\DC2\EOT\132\ACK\STX\DLE\n\
+    \\r\n\
+    \\ENQ\ENQ\a\STX\a\SOH\DC2\EOT\132\ACK\STX\n\
+    \\n\
+    \\r\n\
+    \\ENQ\ENQ\a\STX\a\STX\DC2\EOT\132\ACK\r\SI\n\
+    \\f\n\
+    \\EOT\ENQ\a\STX\b\DC2\EOT\133\ACK\STX\v\n\
+    \\r\n\
+    \\ENQ\ENQ\a\STX\b\SOH\DC2\EOT\133\ACK\STX\ENQ\n\
+    \\r\n\
+    \\ENQ\ENQ\a\STX\b\STX\DC2\EOT\133\ACK\b\n\
+    \\n\
+    \\f\n\
+    \\EOT\ENQ\a\STX\t\DC2\EOT\134\ACK\STX\v\n\
+    \\r\n\
+    \\ENQ\ENQ\a\STX\t\SOH\DC2\EOT\134\ACK\STX\ENQ\n\
+    \\r\n\
+    \\ENQ\ENQ\a\STX\t\STX\DC2\EOT\134\ACK\b\n\
     \\n\
     \\f\n\
     \\EOT\ENQ\a\STX\n\
-    \\DC2\EOT\131\ACK\STX\SO\n\
+    \\DC2\EOT\135\ACK\STX\SO\n\
     \\r\n\
     \\ENQ\ENQ\a\STX\n\
-    \\SOH\DC2\EOT\131\ACK\STX\b\n\
+    \\SOH\DC2\EOT\135\ACK\STX\b\n\
     \\r\n\
     \\ENQ\ENQ\a\STX\n\
-    \\STX\DC2\EOT\131\ACK\v\r\n\
-    \\f\n\
-    \\EOT\ENQ\a\STX\v\DC2\EOT\132\ACK\STX\t\n\
-    \\r\n\
-    \\ENQ\ENQ\a\STX\v\SOH\DC2\EOT\132\ACK\STX\ETX\n\
-    \\r\n\
-    \\ENQ\ENQ\a\STX\v\STX\DC2\EOT\132\ACK\ACK\b\n\
-    \\f\n\
-    \\EOT\ENQ\a\STX\f\DC2\EOT\133\ACK\STX\r\n\
-    \\r\n\
-    \\ENQ\ENQ\a\STX\f\SOH\DC2\EOT\133\ACK\STX\a\n\
-    \\r\n\
-    \\ENQ\ENQ\a\STX\f\STX\DC2\EOT\133\ACK\n\
+    \\STX\DC2\EOT\135\ACK\v\r\n\
+    \\f\n\
+    \\EOT\ENQ\a\STX\v\DC2\EOT\136\ACK\STX\t\n\
+    \\r\n\
+    \\ENQ\ENQ\a\STX\v\SOH\DC2\EOT\136\ACK\STX\ETX\n\
+    \\r\n\
+    \\ENQ\ENQ\a\STX\v\STX\DC2\EOT\136\ACK\ACK\b\n\
+    \\f\n\
+    \\EOT\ENQ\a\STX\f\DC2\EOT\137\ACK\STX\r\n\
+    \\r\n\
+    \\ENQ\ENQ\a\STX\f\SOH\DC2\EOT\137\ACK\STX\a\n\
+    \\r\n\
+    \\ENQ\ENQ\a\STX\f\STX\DC2\EOT\137\ACK\n\
     \\f\n\
     \H\n\
-    \\EOT\ENQ\a\STX\r\DC2\EOT\134\ACK\STX\v\": C++ (the name \"CPP\" was chosen for consistency with LSP)\n\
-    \\n\
-    \\r\n\
-    \\ENQ\ENQ\a\STX\r\SOH\DC2\EOT\134\ACK\STX\ENQ\n\
-    \\r\n\
-    \\ENQ\ENQ\a\STX\r\STX\DC2\EOT\134\ACK\b\n\
-    \\n\
-    \\f\n\
-    \\EOT\ENQ\a\STX\SO\DC2\EOT\135\ACK\STX\v\n\
-    \\r\n\
-    \\ENQ\ENQ\a\STX\SO\SOH\DC2\EOT\135\ACK\STX\ENQ\n\
-    \\r\n\
-    \\ENQ\ENQ\a\STX\SO\STX\DC2\EOT\135\ACK\b\n\
-    \\n\
-    \\f\n\
-    \\EOT\ENQ\a\STX\SI\DC2\EOT\136\ACK\STX\r\n\
-    \\r\n\
-    \\ENQ\ENQ\a\STX\SI\SOH\DC2\EOT\136\ACK\STX\b\n\
-    \\r\n\
-    \\ENQ\ENQ\a\STX\SI\STX\DC2\EOT\136\ACK\v\f\n\
-    \\f\n\
-    \\EOT\ENQ\a\STX\DLE\DC2\EOT\137\ACK\STX\SO\n\
-    \\r\n\
-    \\ENQ\ENQ\a\STX\DLE\SOH\DC2\EOT\137\ACK\STX\t\n\
-    \\r\n\
-    \\ENQ\ENQ\a\STX\DLE\STX\DC2\EOT\137\ACK\f\r\n\
-    \\f\n\
-    \\EOT\ENQ\a\STX\DC1\DC2\EOT\138\ACK\STX\DC4\n\
-    \\r\n\
-    \\ENQ\ENQ\a\STX\DC1\SOH\DC2\EOT\138\ACK\STX\SO\n\
-    \\r\n\
-    \\ENQ\ENQ\a\STX\DC1\STX\DC2\EOT\138\ACK\DC1\DC3\n\
-    \\f\n\
-    \\EOT\ENQ\a\STX\DC2\DC2\EOT\139\ACK\STX\DC1\n\
-    \\r\n\
-    \\ENQ\ENQ\a\STX\DC2\SOH\DC2\EOT\139\ACK\STX\f\n\
-    \\r\n\
-    \\ENQ\ENQ\a\STX\DC2\STX\DC2\EOT\139\ACK\SI\DLE\n\
-    \\f\n\
-    \\EOT\ENQ\a\STX\DC3\DC2\EOT\140\ACK\STX\v\n\
-    \\r\n\
-    \\ENQ\ENQ\a\STX\DC3\SOH\DC2\EOT\140\ACK\STX\ENQ\n\
-    \\r\n\
-    \\ENQ\ENQ\a\STX\DC3\STX\DC2\EOT\140\ACK\b\n\
-    \\n\
-    \\f\n\
-    \\EOT\ENQ\a\STX\DC4\DC2\EOT\141\ACK\STX\f\n\
-    \\r\n\
-    \\ENQ\ENQ\a\STX\DC4\SOH\DC2\EOT\141\ACK\STX\ACK\n\
-    \\r\n\
-    \\ENQ\ENQ\a\STX\DC4\STX\DC2\EOT\141\ACK\t\v\n\
-    \\f\n\
-    \\EOT\ENQ\a\STX\NAK\DC2\EOT\142\ACK\STX\v\n\
-    \\r\n\
-    \\ENQ\ENQ\a\STX\NAK\SOH\DC2\EOT\142\ACK\STX\ACK\n\
-    \\r\n\
-    \\ENQ\ENQ\a\STX\NAK\STX\DC2\EOT\142\ACK\t\n\
-    \\n\
-    \\f\n\
-    \\EOT\ENQ\a\STX\SYN\DC2\EOT\143\ACK\STX\SO\n\
-    \\r\n\
-    \\ENQ\ENQ\a\STX\SYN\SOH\DC2\EOT\143\ACK\STX\b\n\
-    \\r\n\
-    \\ENQ\ENQ\a\STX\SYN\STX\DC2\EOT\143\ACK\v\r\n\
-    \\f\n\
-    \\EOT\ENQ\a\STX\ETB\DC2\EOT\144\ACK\STX\f\n\
-    \\r\n\
-    \\ENQ\ENQ\a\STX\ETB\SOH\DC2\EOT\144\ACK\STX\ACK\n\
-    \\r\n\
-    \\ENQ\ENQ\a\STX\ETB\STX\DC2\EOT\144\ACK\t\v\n\
-    \\f\n\
-    \\EOT\ENQ\a\STX\CAN\DC2\EOT\145\ACK\STX\DC2\n\
-    \\r\n\
-    \\ENQ\ENQ\a\STX\CAN\SOH\DC2\EOT\145\ACK\STX\f\n\
-    \\r\n\
-    \\ENQ\ENQ\a\STX\CAN\STX\DC2\EOT\145\ACK\SI\DC1\n\
-    \\f\n\
-    \\EOT\ENQ\a\STX\EM\DC2\EOT\146\ACK\STX\SO\n\
-    \\r\n\
-    \\ENQ\ENQ\a\STX\EM\SOH\DC2\EOT\146\ACK\STX\b\n\
-    \\r\n\
-    \\ENQ\ENQ\a\STX\EM\STX\DC2\EOT\146\ACK\v\r\n\
-    \\f\n\
-    \\EOT\ENQ\a\STX\SUB\DC2\EOT\147\ACK\STX\SO\n\
-    \\r\n\
-    \\ENQ\ENQ\a\STX\SUB\SOH\DC2\EOT\147\ACK\STX\b\n\
-    \\r\n\
-    \\ENQ\ENQ\a\STX\SUB\STX\DC2\EOT\147\ACK\v\r\n\
-    \\f\n\
-    \\EOT\ENQ\a\STX\ESC\DC2\EOT\148\ACK\STX\SO\n\
-    \\r\n\
-    \\ENQ\ENQ\a\STX\ESC\SOH\DC2\EOT\148\ACK\STX\b\n\
-    \\r\n\
-    \\ENQ\ENQ\a\STX\ESC\STX\DC2\EOT\148\ACK\v\r\n\
-    \\f\n\
-    \\EOT\ENQ\a\STX\FS\DC2\EOT\149\ACK\STX\SO\n\
-    \\r\n\
-    \\ENQ\ENQ\a\STX\FS\SOH\DC2\EOT\149\ACK\STX\b\n\
-    \\r\n\
-    \\ENQ\ENQ\a\STX\FS\STX\DC2\EOT\149\ACK\v\r\n\
-    \\f\n\
-    \\EOT\ENQ\a\STX\GS\DC2\EOT\150\ACK\STX\f\n\
-    \\r\n\
-    \\ENQ\ENQ\a\STX\GS\SOH\DC2\EOT\150\ACK\STX\ACK\n\
-    \\r\n\
-    \\ENQ\ENQ\a\STX\GS\STX\DC2\EOT\150\ACK\t\v\n\
-    \\f\n\
-    \\EOT\ENQ\a\STX\RS\DC2\EOT\151\ACK\STX\f\n\
-    \\r\n\
-    \\ENQ\ENQ\a\STX\RS\SOH\DC2\EOT\151\ACK\STX\ACK\n\
-    \\r\n\
-    \\ENQ\ENQ\a\STX\RS\STX\DC2\EOT\151\ACK\t\v\n\
-    \\f\n\
-    \\EOT\ENQ\a\STX\US\DC2\EOT\152\ACK\STX\SI\n\
-    \\r\n\
-    \\ENQ\ENQ\a\STX\US\SOH\DC2\EOT\152\ACK\STX\t\n\
-    \\r\n\
-    \\ENQ\ENQ\a\STX\US\STX\DC2\EOT\152\ACK\f\SO\n\
-    \\f\n\
-    \\EOT\ENQ\a\STX \DC2\EOT\153\ACK\STX\DC2\n\
-    \\r\n\
-    \\ENQ\ENQ\a\STX \SOH\DC2\EOT\153\ACK\STX\f\n\
-    \\r\n\
-    \\ENQ\ENQ\a\STX \STX\DC2\EOT\153\ACK\SI\DC1\n\
-    \\f\n\
-    \\EOT\ENQ\a\STX!\DC2\EOT\154\ACK\STX\DC2\n\
-    \\r\n\
-    \\ENQ\ENQ\a\STX!\SOH\DC2\EOT\154\ACK\STX\f\n\
-    \\r\n\
-    \\ENQ\ENQ\a\STX!\STX\DC2\EOT\154\ACK\SI\DC1\n\
-    \\f\n\
-    \\EOT\ENQ\a\STX\"\DC2\EOT\155\ACK\STX\DC2\n\
-    \\r\n\
-    \\ENQ\ENQ\a\STX\"\SOH\DC2\EOT\155\ACK\STX\f\n\
-    \\r\n\
-    \\ENQ\ENQ\a\STX\"\STX\DC2\EOT\155\ACK\SI\DC1\n\
-    \\f\n\
-    \\EOT\ENQ\a\STX#\DC2\EOT\156\ACK\STX\n\
-    \\n\
-    \\r\n\
-    \\ENQ\ENQ\a\STX#\SOH\DC2\EOT\156\ACK\STX\EOT\n\
-    \\r\n\
-    \\ENQ\ENQ\a\STX#\STX\DC2\EOT\156\ACK\a\t\n\
-    \\f\n\
-    \\EOT\ENQ\a\STX$\DC2\EOT\157\ACK\STX\SI\n\
-    \\r\n\
-    \\ENQ\ENQ\a\STX$\SOH\DC2\EOT\157\ACK\STX\t\n\
-    \\r\n\
-    \\ENQ\ENQ\a\STX$\STX\DC2\EOT\157\ACK\f\SO\n\
-    \\f\n\
-    \\EOT\ENQ\a\STX%\DC2\EOT\158\ACK\STX\r\n\
-    \\r\n\
-    \\ENQ\ENQ\a\STX%\SOH\DC2\EOT\158\ACK\STX\b\n\
-    \\r\n\
-    \\ENQ\ENQ\a\STX%\STX\DC2\EOT\158\ACK\v\f\n\
-    \\f\n\
-    \\EOT\ENQ\a\STX&\DC2\EOT\159\ACK\STX\f\n\
-    \\r\n\
-    \\ENQ\ENQ\a\STX&\SOH\DC2\EOT\159\ACK\STX\ACK\n\
-    \\r\n\
-    \\ENQ\ENQ\a\STX&\STX\DC2\EOT\159\ACK\t\v\n\
-    \\f\n\
-    \\EOT\ENQ\a\STX'\DC2\EOT\160\ACK\STX\f\n\
-    \\r\n\
-    \\ENQ\ENQ\a\STX'\SOH\DC2\EOT\160\ACK\STX\ACK\n\
-    \\r\n\
-    \\ENQ\ENQ\a\STX'\STX\DC2\EOT\160\ACK\t\v\n\
-    \\f\n\
-    \\EOT\ENQ\a\STX(\DC2\EOT\161\ACK\STX\DC2\n\
-    \\r\n\
-    \\ENQ\ENQ\a\STX(\SOH\DC2\EOT\161\ACK\STX\f\n\
-    \\r\n\
-    \\ENQ\ENQ\a\STX(\STX\DC2\EOT\161\ACK\SI\DC1\n\
-    \\f\n\
-    \\EOT\ENQ\a\STX)\DC2\EOT\162\ACK\STX\SI\n\
-    \\r\n\
-    \\ENQ\ENQ\a\STX)\SOH\DC2\EOT\162\ACK\STX\t\n\
-    \\r\n\
-    \\ENQ\ENQ\a\STX)\STX\DC2\EOT\162\ACK\f\SO\n\
-    \\f\n\
-    \\EOT\ENQ\a\STX*\DC2\EOT\163\ACK\STX\r\n\
-    \\r\n\
-    \\ENQ\ENQ\a\STX*\SOH\DC2\EOT\163\ACK\STX\a\n\
-    \\r\n\
-    \\ENQ\ENQ\a\STX*\STX\DC2\EOT\163\ACK\n\
-    \\f\n\
-    \\f\n\
-    \\EOT\ENQ\a\STX+\DC2\EOT\164\ACK\STX\v\n\
-    \\r\n\
-    \\ENQ\ENQ\a\STX+\SOH\DC2\EOT\164\ACK\STX\ENQ\n\
-    \\r\n\
-    \\ENQ\ENQ\a\STX+\STX\DC2\EOT\164\ACK\b\n\
-    \\n\
-    \\f\n\
-    \\EOT\ENQ\a\STX,\DC2\EOT\165\ACK\STX\t\n\
-    \\r\n\
-    \\ENQ\ENQ\a\STX,\SOH\DC2\EOT\165\ACK\STX\ETX\n\
-    \\r\n\
-    \\ENQ\ENQ\a\STX,\STX\DC2\EOT\165\ACK\ACK\b\n\
-    \\f\n\
-    \\EOT\ENQ\a\STX-\DC2\EOT\166\ACK\STX\f\n\
-    \\r\n\
-    \\ENQ\ENQ\a\STX-\SOH\DC2\EOT\166\ACK\STX\ACK\n\
-    \\r\n\
-    \\ENQ\ENQ\a\STX-\STX\DC2\EOT\166\ACK\t\v\n\
-    \\f\n\
-    \\EOT\ENQ\a\STX.\DC2\EOT\167\ACK\STX\v\n\
-    \\r\n\
-    \\ENQ\ENQ\a\STX.\SOH\DC2\EOT\167\ACK\STX\ACK\n\
-    \\r\n\
-    \\ENQ\ENQ\a\STX.\STX\DC2\EOT\167\ACK\t\n\
-    \\n\
-    \\f\n\
-    \\EOT\ENQ\a\STX/\DC2\EOT\168\ACK\STX\DC2\n\
-    \\r\n\
-    \\ENQ\ENQ\a\STX/\SOH\DC2\EOT\168\ACK\STX\f\n\
-    \\r\n\
-    \\ENQ\ENQ\a\STX/\STX\DC2\EOT\168\ACK\SI\DC1\n\
-    \\f\n\
-    \\EOT\ENQ\a\STX0\DC2\EOT\169\ACK\STX\ETB\n\
-    \\r\n\
-    \\ENQ\ENQ\a\STX0\SOH\DC2\EOT\169\ACK\STX\DC1\n\
-    \\r\n\
-    \\ENQ\ENQ\a\STX0\STX\DC2\EOT\169\ACK\DC4\SYN\n\
-    \\f\n\
-    \\EOT\ENQ\a\STX1\DC2\EOT\170\ACK\STX\SI\n\
-    \\r\n\
-    \\ENQ\ENQ\a\STX1\SOH\DC2\EOT\170\ACK\STX\t\n\
-    \\r\n\
-    \\ENQ\ENQ\a\STX1\STX\DC2\EOT\170\ACK\f\SO\n\
-    \\f\n\
-    \\EOT\ENQ\a\STX2\DC2\EOT\171\ACK\STX\SO\n\
-    \\r\n\
-    \\ENQ\ENQ\a\STX2\SOH\DC2\EOT\171\ACK\STX\a\n\
-    \\r\n\
-    \\ENQ\ENQ\a\STX2\STX\DC2\EOT\171\ACK\v\r\n\
-    \\f\n\
-    \\EOT\ENQ\a\STX3\DC2\EOT\172\ACK\STX\DC1\n\
-    \\r\n\
-    \\ENQ\ENQ\a\STX3\SOH\DC2\EOT\172\ACK\STX\n\
-    \\n\
-    \\r\n\
-    \\ENQ\ENQ\a\STX3\STX\DC2\EOT\172\ACK\r\DLE\n\
-    \\f\n\
-    \\EOT\ENQ\a\STX4\DC2\EOT\173\ACK\STX\r\n\
-    \\r\n\
-    \\ENQ\ENQ\a\STX4\SOH\DC2\EOT\173\ACK\STX\b\n\
-    \\r\n\
-    \\ENQ\ENQ\a\STX4\STX\DC2\EOT\173\ACK\v\f\n\
-    \\f\n\
-    \\EOT\ENQ\a\STX5\DC2\EOT\174\ACK\STX\r\n\
-    \\r\n\
-    \\ENQ\ENQ\a\STX5\SOH\DC2\EOT\174\ACK\STX\a\n\
-    \\r\n\
-    \\ENQ\ENQ\a\STX5\STX\DC2\EOT\174\ACK\n\
-    \\f\n\
-    \\f\n\
-    \\EOT\ENQ\a\STX6\DC2\EOT\175\ACK\STX\f\n\
-    \\r\n\
-    \\ENQ\ENQ\a\STX6\SOH\DC2\EOT\175\ACK\STX\ACK\n\
-    \\r\n\
-    \\ENQ\ENQ\a\STX6\STX\DC2\EOT\175\ACK\t\v\n\
-    \\f\n\
-    \\EOT\ENQ\a\STX7\DC2\EOT\176\ACK\STX\f\n\
-    \\r\n\
-    \\ENQ\ENQ\a\STX7\SOH\DC2\EOT\176\ACK\STX\ACK\n\
-    \\r\n\
-    \\ENQ\ENQ\a\STX7\STX\DC2\EOT\176\ACK\t\v\n\
-    \\f\n\
-    \\EOT\ENQ\a\STX8\DC2\EOT\177\ACK\STX\v\n\
-    \\r\n\
-    \\ENQ\ENQ\a\STX8\SOH\DC2\EOT\177\ACK\STX\ENQ\n\
-    \\r\n\
-    \\ENQ\ENQ\a\STX8\STX\DC2\EOT\177\ACK\b\n\
-    \\n\
-    \\f\n\
-    \\EOT\ENQ\a\STX9\DC2\EOT\178\ACK\STX\r\n\
-    \\r\n\
-    \\ENQ\ENQ\a\STX9\SOH\DC2\EOT\178\ACK\STX\ACK\n\
-    \\r\n\
-    \\ENQ\ENQ\a\STX9\STX\DC2\EOT\178\ACK\t\f\n\
-    \\f\n\
-    \\EOT\ENQ\a\STX:\DC2\EOT\179\ACK\STX\DLE\n\
-    \\r\n\
-    \\ENQ\ENQ\a\STX:\SOH\DC2\EOT\179\ACK\STX\n\
-    \\n\
-    \\r\n\
-    \\ENQ\ENQ\a\STX:\STX\DC2\EOT\179\ACK\r\SI\n\
-    \\f\n\
-    \\EOT\ENQ\a\STX;\DC2\EOT\180\ACK\STX\DLE\n\
-    \\r\n\
-    \\ENQ\ENQ\a\STX;\SOH\DC2\EOT\180\ACK\STX\n\
-    \\n\
-    \\r\n\
-    \\ENQ\ENQ\a\STX;\STX\DC2\EOT\180\ACK\r\SI\n\
-    \\f\n\
-    \\EOT\ENQ\a\STX<\DC2\EOT\181\ACK\STX\SO\n\
-    \\r\n\
-    \\ENQ\ENQ\a\STX<\SOH\DC2\EOT\181\ACK\STX\b\n\
-    \\r\n\
-    \\ENQ\ENQ\a\STX<\STX\DC2\EOT\181\ACK\v\r\n\
+    \\EOT\ENQ\a\STX\r\DC2\EOT\138\ACK\STX\v\": C++ (the name \"CPP\" was chosen for consistency with LSP)\n\
+    \\n\
+    \\r\n\
+    \\ENQ\ENQ\a\STX\r\SOH\DC2\EOT\138\ACK\STX\ENQ\n\
+    \\r\n\
+    \\ENQ\ENQ\a\STX\r\STX\DC2\EOT\138\ACK\b\n\
+    \\n\
+    \\f\n\
+    \\EOT\ENQ\a\STX\SO\DC2\EOT\139\ACK\STX\v\n\
+    \\r\n\
+    \\ENQ\ENQ\a\STX\SO\SOH\DC2\EOT\139\ACK\STX\ENQ\n\
+    \\r\n\
+    \\ENQ\ENQ\a\STX\SO\STX\DC2\EOT\139\ACK\b\n\
+    \\n\
+    \\f\n\
+    \\EOT\ENQ\a\STX\SI\DC2\EOT\140\ACK\STX\r\n\
+    \\r\n\
+    \\ENQ\ENQ\a\STX\SI\SOH\DC2\EOT\140\ACK\STX\b\n\
+    \\r\n\
+    \\ENQ\ENQ\a\STX\SI\STX\DC2\EOT\140\ACK\v\f\n\
+    \\f\n\
+    \\EOT\ENQ\a\STX\DLE\DC2\EOT\141\ACK\STX\SO\n\
+    \\r\n\
+    \\ENQ\ENQ\a\STX\DLE\SOH\DC2\EOT\141\ACK\STX\t\n\
+    \\r\n\
+    \\ENQ\ENQ\a\STX\DLE\STX\DC2\EOT\141\ACK\f\r\n\
+    \\f\n\
+    \\EOT\ENQ\a\STX\DC1\DC2\EOT\142\ACK\STX\DC4\n\
+    \\r\n\
+    \\ENQ\ENQ\a\STX\DC1\SOH\DC2\EOT\142\ACK\STX\SO\n\
+    \\r\n\
+    \\ENQ\ENQ\a\STX\DC1\STX\DC2\EOT\142\ACK\DC1\DC3\n\
+    \\f\n\
+    \\EOT\ENQ\a\STX\DC2\DC2\EOT\143\ACK\STX\DC1\n\
+    \\r\n\
+    \\ENQ\ENQ\a\STX\DC2\SOH\DC2\EOT\143\ACK\STX\f\n\
+    \\r\n\
+    \\ENQ\ENQ\a\STX\DC2\STX\DC2\EOT\143\ACK\SI\DLE\n\
+    \\f\n\
+    \\EOT\ENQ\a\STX\DC3\DC2\EOT\144\ACK\STX\v\n\
+    \\r\n\
+    \\ENQ\ENQ\a\STX\DC3\SOH\DC2\EOT\144\ACK\STX\ENQ\n\
+    \\r\n\
+    \\ENQ\ENQ\a\STX\DC3\STX\DC2\EOT\144\ACK\b\n\
+    \\n\
+    \\f\n\
+    \\EOT\ENQ\a\STX\DC4\DC2\EOT\145\ACK\STX\f\n\
+    \\r\n\
+    \\ENQ\ENQ\a\STX\DC4\SOH\DC2\EOT\145\ACK\STX\ACK\n\
+    \\r\n\
+    \\ENQ\ENQ\a\STX\DC4\STX\DC2\EOT\145\ACK\t\v\n\
+    \\f\n\
+    \\EOT\ENQ\a\STX\NAK\DC2\EOT\146\ACK\STX\v\n\
+    \\r\n\
+    \\ENQ\ENQ\a\STX\NAK\SOH\DC2\EOT\146\ACK\STX\ACK\n\
+    \\r\n\
+    \\ENQ\ENQ\a\STX\NAK\STX\DC2\EOT\146\ACK\t\n\
+    \\n\
+    \\f\n\
+    \\EOT\ENQ\a\STX\SYN\DC2\EOT\147\ACK\STX\SO\n\
+    \\r\n\
+    \\ENQ\ENQ\a\STX\SYN\SOH\DC2\EOT\147\ACK\STX\b\n\
+    \\r\n\
+    \\ENQ\ENQ\a\STX\SYN\STX\DC2\EOT\147\ACK\v\r\n\
+    \\f\n\
+    \\EOT\ENQ\a\STX\ETB\DC2\EOT\148\ACK\STX\f\n\
+    \\r\n\
+    \\ENQ\ENQ\a\STX\ETB\SOH\DC2\EOT\148\ACK\STX\ACK\n\
+    \\r\n\
+    \\ENQ\ENQ\a\STX\ETB\STX\DC2\EOT\148\ACK\t\v\n\
+    \\f\n\
+    \\EOT\ENQ\a\STX\CAN\DC2\EOT\149\ACK\STX\DC2\n\
+    \\r\n\
+    \\ENQ\ENQ\a\STX\CAN\SOH\DC2\EOT\149\ACK\STX\f\n\
+    \\r\n\
+    \\ENQ\ENQ\a\STX\CAN\STX\DC2\EOT\149\ACK\SI\DC1\n\
+    \\f\n\
+    \\EOT\ENQ\a\STX\EM\DC2\EOT\150\ACK\STX\SO\n\
+    \\r\n\
+    \\ENQ\ENQ\a\STX\EM\SOH\DC2\EOT\150\ACK\STX\b\n\
+    \\r\n\
+    \\ENQ\ENQ\a\STX\EM\STX\DC2\EOT\150\ACK\v\r\n\
+    \\f\n\
+    \\EOT\ENQ\a\STX\SUB\DC2\EOT\151\ACK\STX\SO\n\
+    \\r\n\
+    \\ENQ\ENQ\a\STX\SUB\SOH\DC2\EOT\151\ACK\STX\b\n\
+    \\r\n\
+    \\ENQ\ENQ\a\STX\SUB\STX\DC2\EOT\151\ACK\v\r\n\
+    \\f\n\
+    \\EOT\ENQ\a\STX\ESC\DC2\EOT\152\ACK\STX\SO\n\
+    \\r\n\
+    \\ENQ\ENQ\a\STX\ESC\SOH\DC2\EOT\152\ACK\STX\b\n\
+    \\r\n\
+    \\ENQ\ENQ\a\STX\ESC\STX\DC2\EOT\152\ACK\v\r\n\
+    \\f\n\
+    \\EOT\ENQ\a\STX\FS\DC2\EOT\153\ACK\STX\SO\n\
+    \\r\n\
+    \\ENQ\ENQ\a\STX\FS\SOH\DC2\EOT\153\ACK\STX\b\n\
+    \\r\n\
+    \\ENQ\ENQ\a\STX\FS\STX\DC2\EOT\153\ACK\v\r\n\
+    \\f\n\
+    \\EOT\ENQ\a\STX\GS\DC2\EOT\154\ACK\STX\f\n\
+    \\r\n\
+    \\ENQ\ENQ\a\STX\GS\SOH\DC2\EOT\154\ACK\STX\ACK\n\
+    \\r\n\
+    \\ENQ\ENQ\a\STX\GS\STX\DC2\EOT\154\ACK\t\v\n\
+    \\f\n\
+    \\EOT\ENQ\a\STX\RS\DC2\EOT\155\ACK\STX\f\n\
+    \\r\n\
+    \\ENQ\ENQ\a\STX\RS\SOH\DC2\EOT\155\ACK\STX\ACK\n\
+    \\r\n\
+    \\ENQ\ENQ\a\STX\RS\STX\DC2\EOT\155\ACK\t\v\n\
+    \\f\n\
+    \\EOT\ENQ\a\STX\US\DC2\EOT\156\ACK\STX\SI\n\
+    \\r\n\
+    \\ENQ\ENQ\a\STX\US\SOH\DC2\EOT\156\ACK\STX\t\n\
+    \\r\n\
+    \\ENQ\ENQ\a\STX\US\STX\DC2\EOT\156\ACK\f\SO\n\
+    \\f\n\
+    \\EOT\ENQ\a\STX \DC2\EOT\157\ACK\STX\DC2\n\
+    \\r\n\
+    \\ENQ\ENQ\a\STX \SOH\DC2\EOT\157\ACK\STX\f\n\
+    \\r\n\
+    \\ENQ\ENQ\a\STX \STX\DC2\EOT\157\ACK\SI\DC1\n\
+    \\f\n\
+    \\EOT\ENQ\a\STX!\DC2\EOT\158\ACK\STX\DC2\n\
+    \\r\n\
+    \\ENQ\ENQ\a\STX!\SOH\DC2\EOT\158\ACK\STX\f\n\
+    \\r\n\
+    \\ENQ\ENQ\a\STX!\STX\DC2\EOT\158\ACK\SI\DC1\n\
+    \\f\n\
+    \\EOT\ENQ\a\STX\"\DC2\EOT\159\ACK\STX\DC2\n\
+    \\r\n\
+    \\ENQ\ENQ\a\STX\"\SOH\DC2\EOT\159\ACK\STX\f\n\
+    \\r\n\
+    \\ENQ\ENQ\a\STX\"\STX\DC2\EOT\159\ACK\SI\DC1\n\
+    \\f\n\
+    \\EOT\ENQ\a\STX#\DC2\EOT\160\ACK\STX\n\
+    \\n\
+    \\r\n\
+    \\ENQ\ENQ\a\STX#\SOH\DC2\EOT\160\ACK\STX\EOT\n\
+    \\r\n\
+    \\ENQ\ENQ\a\STX#\STX\DC2\EOT\160\ACK\a\t\n\
+    \\f\n\
+    \\EOT\ENQ\a\STX$\DC2\EOT\161\ACK\STX\SI\n\
+    \\r\n\
+    \\ENQ\ENQ\a\STX$\SOH\DC2\EOT\161\ACK\STX\t\n\
+    \\r\n\
+    \\ENQ\ENQ\a\STX$\STX\DC2\EOT\161\ACK\f\SO\n\
+    \\f\n\
+    \\EOT\ENQ\a\STX%\DC2\EOT\162\ACK\STX\r\n\
+    \\r\n\
+    \\ENQ\ENQ\a\STX%\SOH\DC2\EOT\162\ACK\STX\b\n\
+    \\r\n\
+    \\ENQ\ENQ\a\STX%\STX\DC2\EOT\162\ACK\v\f\n\
+    \\f\n\
+    \\EOT\ENQ\a\STX&\DC2\EOT\163\ACK\STX\f\n\
+    \\r\n\
+    \\ENQ\ENQ\a\STX&\SOH\DC2\EOT\163\ACK\STX\ACK\n\
+    \\r\n\
+    \\ENQ\ENQ\a\STX&\STX\DC2\EOT\163\ACK\t\v\n\
+    \\f\n\
+    \\EOT\ENQ\a\STX'\DC2\EOT\164\ACK\STX\f\n\
+    \\r\n\
+    \\ENQ\ENQ\a\STX'\SOH\DC2\EOT\164\ACK\STX\ACK\n\
+    \\r\n\
+    \\ENQ\ENQ\a\STX'\STX\DC2\EOT\164\ACK\t\v\n\
+    \\f\n\
+    \\EOT\ENQ\a\STX(\DC2\EOT\165\ACK\STX\DC2\n\
+    \\r\n\
+    \\ENQ\ENQ\a\STX(\SOH\DC2\EOT\165\ACK\STX\f\n\
+    \\r\n\
+    \\ENQ\ENQ\a\STX(\STX\DC2\EOT\165\ACK\SI\DC1\n\
+    \\f\n\
+    \\EOT\ENQ\a\STX)\DC2\EOT\166\ACK\STX\SI\n\
+    \\r\n\
+    \\ENQ\ENQ\a\STX)\SOH\DC2\EOT\166\ACK\STX\t\n\
+    \\r\n\
+    \\ENQ\ENQ\a\STX)\STX\DC2\EOT\166\ACK\f\SO\n\
+    \\f\n\
+    \\EOT\ENQ\a\STX*\DC2\EOT\167\ACK\STX\r\n\
+    \\r\n\
+    \\ENQ\ENQ\a\STX*\SOH\DC2\EOT\167\ACK\STX\a\n\
+    \\r\n\
+    \\ENQ\ENQ\a\STX*\STX\DC2\EOT\167\ACK\n\
+    \\f\n\
+    \\f\n\
+    \\EOT\ENQ\a\STX+\DC2\EOT\168\ACK\STX\v\n\
+    \\r\n\
+    \\ENQ\ENQ\a\STX+\SOH\DC2\EOT\168\ACK\STX\ENQ\n\
+    \\r\n\
+    \\ENQ\ENQ\a\STX+\STX\DC2\EOT\168\ACK\b\n\
+    \\n\
+    \\f\n\
+    \\EOT\ENQ\a\STX,\DC2\EOT\169\ACK\STX\t\n\
+    \\r\n\
+    \\ENQ\ENQ\a\STX,\SOH\DC2\EOT\169\ACK\STX\ETX\n\
+    \\r\n\
+    \\ENQ\ENQ\a\STX,\STX\DC2\EOT\169\ACK\ACK\b\n\
+    \\f\n\
+    \\EOT\ENQ\a\STX-\DC2\EOT\170\ACK\STX\f\n\
+    \\r\n\
+    \\ENQ\ENQ\a\STX-\SOH\DC2\EOT\170\ACK\STX\ACK\n\
+    \\r\n\
+    \\ENQ\ENQ\a\STX-\STX\DC2\EOT\170\ACK\t\v\n\
+    \\f\n\
+    \\EOT\ENQ\a\STX.\DC2\EOT\171\ACK\STX\v\n\
+    \\r\n\
+    \\ENQ\ENQ\a\STX.\SOH\DC2\EOT\171\ACK\STX\ACK\n\
+    \\r\n\
+    \\ENQ\ENQ\a\STX.\STX\DC2\EOT\171\ACK\t\n\
+    \\n\
+    \\f\n\
+    \\EOT\ENQ\a\STX/\DC2\EOT\172\ACK\STX\DC2\n\
+    \\r\n\
+    \\ENQ\ENQ\a\STX/\SOH\DC2\EOT\172\ACK\STX\f\n\
+    \\r\n\
+    \\ENQ\ENQ\a\STX/\STX\DC2\EOT\172\ACK\SI\DC1\n\
+    \\f\n\
+    \\EOT\ENQ\a\STX0\DC2\EOT\173\ACK\STX\ETB\n\
+    \\r\n\
+    \\ENQ\ENQ\a\STX0\SOH\DC2\EOT\173\ACK\STX\DC1\n\
+    \\r\n\
+    \\ENQ\ENQ\a\STX0\STX\DC2\EOT\173\ACK\DC4\SYN\n\
+    \\f\n\
+    \\EOT\ENQ\a\STX1\DC2\EOT\174\ACK\STX\SI\n\
+    \\r\n\
+    \\ENQ\ENQ\a\STX1\SOH\DC2\EOT\174\ACK\STX\t\n\
+    \\r\n\
+    \\ENQ\ENQ\a\STX1\STX\DC2\EOT\174\ACK\f\SO\n\
+    \\f\n\
+    \\EOT\ENQ\a\STX2\DC2\EOT\175\ACK\STX\SO\n\
+    \\r\n\
+    \\ENQ\ENQ\a\STX2\SOH\DC2\EOT\175\ACK\STX\a\n\
+    \\r\n\
+    \\ENQ\ENQ\a\STX2\STX\DC2\EOT\175\ACK\v\r\n\
+    \\f\n\
+    \\EOT\ENQ\a\STX3\DC2\EOT\176\ACK\STX\DC1\n\
+    \\r\n\
+    \\ENQ\ENQ\a\STX3\SOH\DC2\EOT\176\ACK\STX\n\
+    \\n\
+    \\r\n\
+    \\ENQ\ENQ\a\STX3\STX\DC2\EOT\176\ACK\r\DLE\n\
+    \\f\n\
+    \\EOT\ENQ\a\STX4\DC2\EOT\177\ACK\STX\r\n\
+    \\r\n\
+    \\ENQ\ENQ\a\STX4\SOH\DC2\EOT\177\ACK\STX\b\n\
+    \\r\n\
+    \\ENQ\ENQ\a\STX4\STX\DC2\EOT\177\ACK\v\f\n\
+    \\f\n\
+    \\EOT\ENQ\a\STX5\DC2\EOT\178\ACK\STX\r\n\
+    \\r\n\
+    \\ENQ\ENQ\a\STX5\SOH\DC2\EOT\178\ACK\STX\a\n\
+    \\r\n\
+    \\ENQ\ENQ\a\STX5\STX\DC2\EOT\178\ACK\n\
+    \\f\n\
+    \\f\n\
+    \\EOT\ENQ\a\STX6\DC2\EOT\179\ACK\STX\f\n\
+    \\r\n\
+    \\ENQ\ENQ\a\STX6\SOH\DC2\EOT\179\ACK\STX\ACK\n\
+    \\r\n\
+    \\ENQ\ENQ\a\STX6\STX\DC2\EOT\179\ACK\t\v\n\
+    \\f\n\
+    \\EOT\ENQ\a\STX7\DC2\EOT\180\ACK\STX\f\n\
+    \\r\n\
+    \\ENQ\ENQ\a\STX7\SOH\DC2\EOT\180\ACK\STX\ACK\n\
+    \\r\n\
+    \\ENQ\ENQ\a\STX7\STX\DC2\EOT\180\ACK\t\v\n\
+    \\f\n\
+    \\EOT\ENQ\a\STX8\DC2\EOT\181\ACK\STX\v\n\
+    \\r\n\
+    \\ENQ\ENQ\a\STX8\SOH\DC2\EOT\181\ACK\STX\ENQ\n\
+    \\r\n\
+    \\ENQ\ENQ\a\STX8\STX\DC2\EOT\181\ACK\b\n\
+    \\n\
+    \\f\n\
+    \\EOT\ENQ\a\STX9\DC2\EOT\182\ACK\STX\r\n\
+    \\r\n\
+    \\ENQ\ENQ\a\STX9\SOH\DC2\EOT\182\ACK\STX\ACK\n\
+    \\r\n\
+    \\ENQ\ENQ\a\STX9\STX\DC2\EOT\182\ACK\t\f\n\
+    \\f\n\
+    \\EOT\ENQ\a\STX:\DC2\EOT\183\ACK\STX\DLE\n\
+    \\r\n\
+    \\ENQ\ENQ\a\STX:\SOH\DC2\EOT\183\ACK\STX\n\
+    \\n\
+    \\r\n\
+    \\ENQ\ENQ\a\STX:\STX\DC2\EOT\183\ACK\r\SI\n\
+    \\f\n\
+    \\EOT\ENQ\a\STX;\DC2\EOT\184\ACK\STX\DLE\n\
+    \\r\n\
+    \\ENQ\ENQ\a\STX;\SOH\DC2\EOT\184\ACK\STX\n\
+    \\n\
+    \\r\n\
+    \\ENQ\ENQ\a\STX;\STX\DC2\EOT\184\ACK\r\SI\n\
+    \\f\n\
+    \\EOT\ENQ\a\STX<\DC2\EOT\185\ACK\STX\SO\n\
+    \\r\n\
+    \\ENQ\ENQ\a\STX<\SOH\DC2\EOT\185\ACK\STX\b\n\
+    \\r\n\
+    \\ENQ\ENQ\a\STX<\STX\DC2\EOT\185\ACK\v\r\n\
     \(\n\
-    \\EOT\ENQ\a\STX=\DC2\EOT\182\ACK\STX\SI\"\SUB https://nickel-lang.org/\n\
-    \\n\
-    \\r\n\
-    \\ENQ\ENQ\a\STX=\SOH\DC2\EOT\182\ACK\STX\b\n\
-    \\r\n\
-    \\ENQ\ENQ\a\STX=\STX\DC2\EOT\182\ACK\v\SO\n\
-    \\f\n\
-    \\EOT\ENQ\a\STX>\DC2\EOT\183\ACK\STX\v\n\
-    \\r\n\
-    \\ENQ\ENQ\a\STX>\SOH\DC2\EOT\183\ACK\STX\ENQ\n\
-    \\r\n\
-    \\ENQ\ENQ\a\STX>\STX\DC2\EOT\183\ACK\b\n\
-    \\n\
-    \\f\n\
-    \\EOT\ENQ\a\STX?\DC2\EOT\184\ACK\STX\r\n\
-    \\r\n\
-    \\ENQ\ENQ\a\STX?\SOH\DC2\EOT\184\ACK\STX\a\n\
-    \\r\n\
-    \\ENQ\ENQ\a\STX?\STX\DC2\EOT\184\ACK\n\
-    \\f\n\
-    \\f\n\
-    \\EOT\ENQ\a\STX@\DC2\EOT\185\ACK\STX\DC3\n\
-    \\r\n\
-    \\ENQ\ENQ\a\STX@\SOH\DC2\EOT\185\ACK\STX\r\n\
-    \\r\n\
-    \\ENQ\ENQ\a\STX@\STX\DC2\EOT\185\ACK\DLE\DC2\n\
-    \\f\n\
-    \\EOT\ENQ\a\STXA\DC2\EOT\186\ACK\STX\NAK\n\
-    \\r\n\
-    \\ENQ\ENQ\a\STXA\SOH\DC2\EOT\186\ACK\STX\SI\n\
-    \\r\n\
-    \\ENQ\ENQ\a\STXA\STX\DC2\EOT\186\ACK\DC2\DC4\n\
-    \\f\n\
-    \\EOT\ENQ\a\STXB\DC2\EOT\187\ACK\STX\SO\n\
-    \\r\n\
-    \\ENQ\ENQ\a\STXB\SOH\DC2\EOT\187\ACK\STX\b\n\
-    \\r\n\
-    \\ENQ\ENQ\a\STXB\STX\DC2\EOT\187\ACK\v\r\n\
-    \\f\n\
-    \\EOT\ENQ\a\STXC\DC2\EOT\188\ACK\STX\v\n\
-    \\r\n\
-    \\ENQ\ENQ\a\STXC\SOH\DC2\EOT\188\ACK\STX\ENQ\n\
-    \\r\n\
-    \\ENQ\ENQ\a\STXC\STX\DC2\EOT\188\ACK\b\n\
-    \\n\
-    \\f\n\
-    \\EOT\ENQ\a\STXD\DC2\EOT\189\ACK\STX\r\n\
-    \\r\n\
-    \\ENQ\ENQ\a\STXD\SOH\DC2\EOT\189\ACK\STX\a\n\
-    \\r\n\
-    \\ENQ\ENQ\a\STXD\STX\DC2\EOT\189\ACK\n\
-    \\f\n\
-    \\f\n\
-    \\EOT\ENQ\a\STXE\DC2\EOT\190\ACK\STX\f\n\
-    \\r\n\
-    \\ENQ\ENQ\a\STXE\SOH\DC2\EOT\190\ACK\STX\ACK\n\
-    \\r\n\
-    \\ENQ\ENQ\a\STXE\STX\DC2\EOT\190\ACK\t\v\n\
-    \\f\n\
-    \\EOT\ENQ\a\STXF\DC2\EOT\191\ACK\STX\DC2\n\
-    \\r\n\
-    \\ENQ\ENQ\a\STXF\SOH\DC2\EOT\191\ACK\STX\f\n\
-    \\r\n\
-    \\ENQ\ENQ\a\STXF\STX\DC2\EOT\191\ACK\SI\DC1\n\
-    \\f\n\
-    \\EOT\ENQ\a\STXG\DC2\EOT\192\ACK\STX\SO\n\
-    \\r\n\
-    \\ENQ\ENQ\a\STXG\SOH\DC2\EOT\192\ACK\STX\b\n\
-    \\r\n\
-    \\ENQ\ENQ\a\STXG\STX\DC2\EOT\192\ACK\v\r\n\
-    \\f\n\
-    \\EOT\ENQ\a\STXH\DC2\EOT\193\ACK\STX\DC1\n\
-    \\r\n\
-    \\ENQ\ENQ\a\STXH\SOH\DC2\EOT\193\ACK\STX\n\
-    \\n\
-    \\r\n\
-    \\ENQ\ENQ\a\STXH\STX\DC2\EOT\193\ACK\r\DLE\n\
-    \\f\n\
-    \\EOT\ENQ\a\STXI\DC2\EOT\194\ACK\STX\SO\n\
-    \\r\n\
-    \\ENQ\ENQ\a\STXI\SOH\DC2\EOT\194\ACK\STX\b\n\
-    \\r\n\
-    \\ENQ\ENQ\a\STXI\STX\DC2\EOT\194\ACK\v\r\n\
-    \\f\n\
-    \\EOT\ENQ\a\STXJ\DC2\EOT\195\ACK\STX\t\n\
-    \\r\n\
-    \\ENQ\ENQ\a\STXJ\SOH\DC2\EOT\195\ACK\STX\ETX\n\
-    \\r\n\
-    \\ENQ\ENQ\a\STXJ\STX\DC2\EOT\195\ACK\ACK\b\n\
-    \\f\n\
-    \\EOT\ENQ\a\STXK\DC2\EOT\196\ACK\STX\SO\n\
-    \\r\n\
-    \\ENQ\ENQ\a\STXK\SOH\DC2\EOT\196\ACK\STX\b\n\
-    \\r\n\
-    \\ENQ\ENQ\a\STXK\STX\DC2\EOT\196\ACK\v\r\n\
-    \\f\n\
-    \\EOT\ENQ\a\STXL\DC2\EOT\197\ACK\STX\f\n\
-    \\r\n\
-    \\ENQ\ENQ\a\STXL\SOH\DC2\EOT\197\ACK\STX\ACK\n\
-    \\r\n\
-    \\ENQ\ENQ\a\STXL\STX\DC2\EOT\197\ACK\t\v\n\
-    \\f\n\
-    \\EOT\ENQ\a\STXM\DC2\EOT\198\ACK\STX\r\n\
-    \\r\n\
-    \\ENQ\ENQ\a\STXM\SOH\DC2\EOT\198\ACK\STX\a\n\
-    \\r\n\
-    \\ENQ\ENQ\a\STXM\STX\DC2\EOT\198\ACK\n\
+    \\EOT\ENQ\a\STX=\DC2\EOT\186\ACK\STX\SI\"\SUB https://nickel-lang.org/\n\
+    \\n\
+    \\r\n\
+    \\ENQ\ENQ\a\STX=\SOH\DC2\EOT\186\ACK\STX\b\n\
+    \\r\n\
+    \\ENQ\ENQ\a\STX=\STX\DC2\EOT\186\ACK\v\SO\n\
+    \\f\n\
+    \\EOT\ENQ\a\STX>\DC2\EOT\187\ACK\STX\v\n\
+    \\r\n\
+    \\ENQ\ENQ\a\STX>\SOH\DC2\EOT\187\ACK\STX\ENQ\n\
+    \\r\n\
+    \\ENQ\ENQ\a\STX>\STX\DC2\EOT\187\ACK\b\n\
+    \\n\
+    \\f\n\
+    \\EOT\ENQ\a\STX?\DC2\EOT\188\ACK\STX\r\n\
+    \\r\n\
+    \\ENQ\ENQ\a\STX?\SOH\DC2\EOT\188\ACK\STX\a\n\
+    \\r\n\
+    \\ENQ\ENQ\a\STX?\STX\DC2\EOT\188\ACK\n\
+    \\f\n\
+    \\f\n\
+    \\EOT\ENQ\a\STX@\DC2\EOT\189\ACK\STX\DC3\n\
+    \\r\n\
+    \\ENQ\ENQ\a\STX@\SOH\DC2\EOT\189\ACK\STX\r\n\
+    \\r\n\
+    \\ENQ\ENQ\a\STX@\STX\DC2\EOT\189\ACK\DLE\DC2\n\
+    \\f\n\
+    \\EOT\ENQ\a\STXA\DC2\EOT\190\ACK\STX\NAK\n\
+    \\r\n\
+    \\ENQ\ENQ\a\STXA\SOH\DC2\EOT\190\ACK\STX\SI\n\
+    \\r\n\
+    \\ENQ\ENQ\a\STXA\STX\DC2\EOT\190\ACK\DC2\DC4\n\
+    \\f\n\
+    \\EOT\ENQ\a\STXB\DC2\EOT\191\ACK\STX\SO\n\
+    \\r\n\
+    \\ENQ\ENQ\a\STXB\SOH\DC2\EOT\191\ACK\STX\b\n\
+    \\r\n\
+    \\ENQ\ENQ\a\STXB\STX\DC2\EOT\191\ACK\v\r\n\
+    \\f\n\
+    \\EOT\ENQ\a\STXC\DC2\EOT\192\ACK\STX\v\n\
+    \\r\n\
+    \\ENQ\ENQ\a\STXC\SOH\DC2\EOT\192\ACK\STX\ENQ\n\
+    \\r\n\
+    \\ENQ\ENQ\a\STXC\STX\DC2\EOT\192\ACK\b\n\
+    \\n\
+    \\f\n\
+    \\EOT\ENQ\a\STXD\DC2\EOT\193\ACK\STX\r\n\
+    \\r\n\
+    \\ENQ\ENQ\a\STXD\SOH\DC2\EOT\193\ACK\STX\a\n\
+    \\r\n\
+    \\ENQ\ENQ\a\STXD\STX\DC2\EOT\193\ACK\n\
+    \\f\n\
+    \\f\n\
+    \\EOT\ENQ\a\STXE\DC2\EOT\194\ACK\STX\f\n\
+    \\r\n\
+    \\ENQ\ENQ\a\STXE\SOH\DC2\EOT\194\ACK\STX\ACK\n\
+    \\r\n\
+    \\ENQ\ENQ\a\STXE\STX\DC2\EOT\194\ACK\t\v\n\
+    \\f\n\
+    \\EOT\ENQ\a\STXF\DC2\EOT\195\ACK\STX\DC2\n\
+    \\r\n\
+    \\ENQ\ENQ\a\STXF\SOH\DC2\EOT\195\ACK\STX\f\n\
+    \\r\n\
+    \\ENQ\ENQ\a\STXF\STX\DC2\EOT\195\ACK\SI\DC1\n\
+    \\f\n\
+    \\EOT\ENQ\a\STXG\DC2\EOT\196\ACK\STX\SO\n\
+    \\r\n\
+    \\ENQ\ENQ\a\STXG\SOH\DC2\EOT\196\ACK\STX\b\n\
+    \\r\n\
+    \\ENQ\ENQ\a\STXG\STX\DC2\EOT\196\ACK\v\r\n\
+    \\f\n\
+    \\EOT\ENQ\a\STXH\DC2\EOT\197\ACK\STX\DC1\n\
+    \\r\n\
+    \\ENQ\ENQ\a\STXH\SOH\DC2\EOT\197\ACK\STX\n\
+    \\n\
+    \\r\n\
+    \\ENQ\ENQ\a\STXH\STX\DC2\EOT\197\ACK\r\DLE\n\
+    \\f\n\
+    \\EOT\ENQ\a\STXI\DC2\EOT\198\ACK\STX\SO\n\
+    \\r\n\
+    \\ENQ\ENQ\a\STXI\SOH\DC2\EOT\198\ACK\STX\b\n\
+    \\r\n\
+    \\ENQ\ENQ\a\STXI\STX\DC2\EOT\198\ACK\v\r\n\
+    \\f\n\
+    \\EOT\ENQ\a\STXJ\DC2\EOT\199\ACK\STX\t\n\
+    \\r\n\
+    \\ENQ\ENQ\a\STXJ\SOH\DC2\EOT\199\ACK\STX\ETX\n\
+    \\r\n\
+    \\ENQ\ENQ\a\STXJ\STX\DC2\EOT\199\ACK\ACK\b\n\
+    \\f\n\
+    \\EOT\ENQ\a\STXK\DC2\EOT\200\ACK\STX\SO\n\
+    \\r\n\
+    \\ENQ\ENQ\a\STXK\SOH\DC2\EOT\200\ACK\STX\b\n\
+    \\r\n\
+    \\ENQ\ENQ\a\STXK\STX\DC2\EOT\200\ACK\v\r\n\
+    \\f\n\
+    \\EOT\ENQ\a\STXL\DC2\EOT\201\ACK\STX\f\n\
+    \\r\n\
+    \\ENQ\ENQ\a\STXL\SOH\DC2\EOT\201\ACK\STX\ACK\n\
+    \\r\n\
+    \\ENQ\ENQ\a\STXL\STX\DC2\EOT\201\ACK\t\v\n\
+    \\f\n\
+    \\EOT\ENQ\a\STXM\DC2\EOT\202\ACK\STX\r\n\
+    \\r\n\
+    \\ENQ\ENQ\a\STXM\SOH\DC2\EOT\202\ACK\STX\a\n\
+    \\r\n\
+    \\ENQ\ENQ\a\STXM\STX\DC2\EOT\202\ACK\n\
     \\f\n\
     \2\n\
-    \\EOT\ENQ\a\STXN\DC2\EOT\199\ACK\STX\SO\"$ Internal language for testing SCIP\n\
-    \\n\
-    \\r\n\
-    \\ENQ\ENQ\a\STXN\SOH\DC2\EOT\199\ACK\STX\a\n\
-    \\r\n\
-    \\ENQ\ENQ\a\STXN\STX\DC2\EOT\199\ACK\n\
-    \\r\n\
-    \\f\n\
-    \\EOT\ENQ\a\STXO\DC2\EOT\200\ACK\STX\f\n\
-    \\r\n\
-    \\ENQ\ENQ\a\STXO\SOH\DC2\EOT\200\ACK\STX\ACK\n\
-    \\r\n\
-    \\ENQ\ENQ\a\STXO\STX\DC2\EOT\200\ACK\t\v\n\
-    \\f\n\
-    \\EOT\ENQ\a\STXP\DC2\EOT\201\ACK\STX\f\n\
-    \\r\n\
-    \\ENQ\ENQ\a\STXP\SOH\DC2\EOT\201\ACK\STX\ACK\n\
-    \\r\n\
-    \\ENQ\ENQ\a\STXP\STX\DC2\EOT\201\ACK\t\v\n\
-    \\f\n\
-    \\EOT\ENQ\a\STXQ\DC2\EOT\202\ACK\STX\f\n\
-    \\r\n\
-    \\ENQ\ENQ\a\STXQ\SOH\DC2\EOT\202\ACK\STX\ACK\n\
-    \\r\n\
-    \\ENQ\ENQ\a\STXQ\STX\DC2\EOT\202\ACK\t\v\n\
-    \\f\n\
-    \\EOT\ENQ\a\STXR\DC2\EOT\203\ACK\STX\v\n\
-    \\r\n\
-    \\ENQ\ENQ\a\STXR\SOH\DC2\EOT\203\ACK\STX\ENQ\n\
-    \\r\n\
-    \\ENQ\ENQ\a\STXR\STX\DC2\EOT\203\ACK\b\n\
-    \\n\
-    \\f\n\
-    \\EOT\ENQ\a\STXS\DC2\EOT\204\ACK\STX\f\n\
-    \\r\n\
-    \\ENQ\ENQ\a\STXS\SOH\DC2\EOT\204\ACK\STX\ACK\n\
-    \\r\n\
-    \\ENQ\ENQ\a\STXS\STX\DC2\EOT\204\ACK\t\v\n\
-    \\f\n\
-    \\EOT\ENQ\a\STXT\DC2\EOT\205\ACK\STX\v\n\
-    \\r\n\
-    \\ENQ\ENQ\a\STXT\SOH\DC2\EOT\205\ACK\STX\ENQ\n\
-    \\r\n\
-    \\ENQ\ENQ\a\STXT\STX\DC2\EOT\205\ACK\b\n\
-    \\n\
-    \\f\n\
-    \\EOT\ENQ\a\STXU\DC2\EOT\206\ACK\STX\v\n\
-    \\r\n\
-    \\ENQ\ENQ\a\STXU\SOH\DC2\EOT\206\ACK\STX\ENQ\n\
-    \\r\n\
-    \\ENQ\ENQ\a\STXU\STX\DC2\EOT\206\ACK\b\n\
-    \\n\
-    \\f\n\
-    \\EOT\ENQ\a\STXV\DC2\EOT\207\ACK\STX\f\n\
-    \\r\n\
-    \\ENQ\ENQ\a\STXV\SOH\DC2\EOT\207\ACK\STX\ACK\n\
-    \\r\n\
-    \\ENQ\ENQ\a\STXV\STX\DC2\EOT\207\ACK\t\v\n\
-    \\f\n\
-    \\EOT\ENQ\a\STXW\DC2\EOT\208\ACK\STX\f\n\
-    \\r\n\
-    \\ENQ\ENQ\a\STXW\SOH\DC2\EOT\208\ACK\STX\a\n\
-    \\r\n\
-    \\ENQ\ENQ\a\STXW\STX\DC2\EOT\208\ACK\n\
+    \\EOT\ENQ\a\STXN\DC2\EOT\203\ACK\STX\SO\"$ Internal language for testing SCIP\n\
+    \\n\
+    \\r\n\
+    \\ENQ\ENQ\a\STXN\SOH\DC2\EOT\203\ACK\STX\a\n\
+    \\r\n\
+    \\ENQ\ENQ\a\STXN\STX\DC2\EOT\203\ACK\n\
+    \\r\n\
+    \\f\n\
+    \\EOT\ENQ\a\STXO\DC2\EOT\204\ACK\STX\f\n\
+    \\r\n\
+    \\ENQ\ENQ\a\STXO\SOH\DC2\EOT\204\ACK\STX\ACK\n\
+    \\r\n\
+    \\ENQ\ENQ\a\STXO\STX\DC2\EOT\204\ACK\t\v\n\
+    \\f\n\
+    \\EOT\ENQ\a\STXP\DC2\EOT\205\ACK\STX\f\n\
+    \\r\n\
+    \\ENQ\ENQ\a\STXP\SOH\DC2\EOT\205\ACK\STX\ACK\n\
+    \\r\n\
+    \\ENQ\ENQ\a\STXP\STX\DC2\EOT\205\ACK\t\v\n\
+    \\f\n\
+    \\EOT\ENQ\a\STXQ\DC2\EOT\206\ACK\STX\f\n\
+    \\r\n\
+    \\ENQ\ENQ\a\STXQ\SOH\DC2\EOT\206\ACK\STX\ACK\n\
+    \\r\n\
+    \\ENQ\ENQ\a\STXQ\STX\DC2\EOT\206\ACK\t\v\n\
+    \\f\n\
+    \\EOT\ENQ\a\STXR\DC2\EOT\207\ACK\STX\v\n\
+    \\r\n\
+    \\ENQ\ENQ\a\STXR\SOH\DC2\EOT\207\ACK\STX\ENQ\n\
+    \\r\n\
+    \\ENQ\ENQ\a\STXR\STX\DC2\EOT\207\ACK\b\n\
+    \\n\
+    \\f\n\
+    \\EOT\ENQ\a\STXS\DC2\EOT\208\ACK\STX\f\n\
+    \\r\n\
+    \\ENQ\ENQ\a\STXS\SOH\DC2\EOT\208\ACK\STX\ACK\n\
+    \\r\n\
+    \\ENQ\ENQ\a\STXS\STX\DC2\EOT\208\ACK\t\v\n\
+    \\f\n\
+    \\EOT\ENQ\a\STXT\DC2\EOT\209\ACK\STX\v\n\
+    \\r\n\
+    \\ENQ\ENQ\a\STXT\SOH\DC2\EOT\209\ACK\STX\ENQ\n\
+    \\r\n\
+    \\ENQ\ENQ\a\STXT\STX\DC2\EOT\209\ACK\b\n\
+    \\n\
+    \\f\n\
+    \\EOT\ENQ\a\STXU\DC2\EOT\210\ACK\STX\v\n\
+    \\r\n\
+    \\ENQ\ENQ\a\STXU\SOH\DC2\EOT\210\ACK\STX\ENQ\n\
+    \\r\n\
+    \\ENQ\ENQ\a\STXU\STX\DC2\EOT\210\ACK\b\n\
+    \\n\
+    \\f\n\
+    \\EOT\ENQ\a\STXV\DC2\EOT\211\ACK\STX\f\n\
+    \\r\n\
+    \\ENQ\ENQ\a\STXV\SOH\DC2\EOT\211\ACK\STX\ACK\n\
+    \\r\n\
+    \\ENQ\ENQ\a\STXV\STX\DC2\EOT\211\ACK\t\v\n\
+    \\f\n\
+    \\EOT\ENQ\a\STXW\DC2\EOT\212\ACK\STX\f\n\
+    \\r\n\
+    \\ENQ\ENQ\a\STXW\SOH\DC2\EOT\212\ACK\STX\a\n\
+    \\r\n\
+    \\ENQ\ENQ\a\STXW\STX\DC2\EOT\212\ACK\n\
     \\v\n\
     \\f\n\
-    \\EOT\ENQ\a\STXX\DC2\EOT\209\ACK\STX\SO\n\
-    \\r\n\
-    \\ENQ\ENQ\a\STXX\SOH\DC2\EOT\209\ACK\STX\b\n\
-    \\r\n\
-    \\ENQ\ENQ\a\STXX\STX\DC2\EOT\209\ACK\v\r\n\
+    \\EOT\ENQ\a\STXX\DC2\EOT\213\ACK\STX\SO\n\
+    \\r\n\
+    \\ENQ\ENQ\a\STXX\SOH\DC2\EOT\213\ACK\STX\b\n\
+    \\r\n\
+    \\ENQ\ENQ\a\STXX\STX\DC2\EOT\213\ACK\v\r\n\
     \\DC4\n\
-    \\EOT\ENQ\a\STXY\DC2\EOT\210\ACK\STX\DC3\"\ACK Bash\n\
-    \\n\
-    \\r\n\
-    \\ENQ\ENQ\a\STXY\SOH\DC2\EOT\210\ACK\STX\r\n\
-    \\r\n\
-    \\ENQ\ENQ\a\STXY\STX\DC2\EOT\210\ACK\DLE\DC2\n\
-    \\f\n\
-    \\EOT\ENQ\a\STXZ\DC2\EOT\211\ACK\STX\SI\n\
-    \\r\n\
-    \\ENQ\ENQ\a\STXZ\SOH\DC2\EOT\211\ACK\STX\t\n\
-    \\r\n\
-    \\ENQ\ENQ\a\STXZ\STX\DC2\EOT\211\ACK\f\SO\n\
-    \\f\n\
-    \\EOT\ENQ\a\STX[\DC2\EOT\212\ACK\STX\SO\n\
-    \\r\n\
-    \\ENQ\ENQ\a\STX[\SOH\DC2\EOT\212\ACK\STX\a\n\
-    \\r\n\
-    \\ENQ\ENQ\a\STX[\STX\DC2\EOT\212\ACK\n\
-    \\r\n\
-    \\f\n\
-    \\EOT\ENQ\a\STX\\\DC2\EOT\213\ACK\STX\DLE\n\
-    \\r\n\
-    \\ENQ\ENQ\a\STX\\\SOH\DC2\EOT\213\ACK\STX\n\
-    \\n\
-    \\r\n\
-    \\ENQ\ENQ\a\STX\\\STX\DC2\EOT\213\ACK\r\SI\n\
-    \\f\n\
-    \\EOT\ENQ\a\STX]\DC2\EOT\214\ACK\STX\SI\n\
-    \\r\n\
-    \\ENQ\ENQ\a\STX]\SOH\DC2\EOT\214\ACK\STX\b\n\
-    \\r\n\
-    \\ENQ\ENQ\a\STX]\STX\DC2\EOT\214\ACK\v\SO\n\
-    \\f\n\
-    \\EOT\ENQ\a\STX^\DC2\EOT\215\ACK\STX\f\n\
-    \\r\n\
-    \\ENQ\ENQ\a\STX^\SOH\DC2\EOT\215\ACK\STX\a\n\
-    \\r\n\
-    \\ENQ\ENQ\a\STX^\STX\DC2\EOT\215\ACK\n\
+    \\EOT\ENQ\a\STXY\DC2\EOT\214\ACK\STX\DC3\"\ACK Bash\n\
+    \\n\
+    \\r\n\
+    \\ENQ\ENQ\a\STXY\SOH\DC2\EOT\214\ACK\STX\r\n\
+    \\r\n\
+    \\ENQ\ENQ\a\STXY\STX\DC2\EOT\214\ACK\DLE\DC2\n\
+    \\f\n\
+    \\EOT\ENQ\a\STXZ\DC2\EOT\215\ACK\STX\SI\n\
+    \\r\n\
+    \\ENQ\ENQ\a\STXZ\SOH\DC2\EOT\215\ACK\STX\t\n\
+    \\r\n\
+    \\ENQ\ENQ\a\STXZ\STX\DC2\EOT\215\ACK\f\SO\n\
+    \\f\n\
+    \\EOT\ENQ\a\STX[\DC2\EOT\216\ACK\STX\SO\n\
+    \\r\n\
+    \\ENQ\ENQ\a\STX[\SOH\DC2\EOT\216\ACK\STX\a\n\
+    \\r\n\
+    \\ENQ\ENQ\a\STX[\STX\DC2\EOT\216\ACK\n\
+    \\r\n\
+    \\f\n\
+    \\EOT\ENQ\a\STX\\\DC2\EOT\217\ACK\STX\DLE\n\
+    \\r\n\
+    \\ENQ\ENQ\a\STX\\\SOH\DC2\EOT\217\ACK\STX\n\
+    \\n\
+    \\r\n\
+    \\ENQ\ENQ\a\STX\\\STX\DC2\EOT\217\ACK\r\SI\n\
+    \\f\n\
+    \\EOT\ENQ\a\STX]\DC2\EOT\218\ACK\STX\SI\n\
+    \\r\n\
+    \\ENQ\ENQ\a\STX]\SOH\DC2\EOT\218\ACK\STX\b\n\
+    \\r\n\
+    \\ENQ\ENQ\a\STX]\STX\DC2\EOT\218\ACK\v\SO\n\
+    \\f\n\
+    \\EOT\ENQ\a\STX^\DC2\EOT\219\ACK\STX\f\n\
+    \\r\n\
+    \\ENQ\ENQ\a\STX^\SOH\DC2\EOT\219\ACK\STX\a\n\
+    \\r\n\
+    \\ENQ\ENQ\a\STX^\STX\DC2\EOT\219\ACK\n\
     \\v\n\
     \\f\n\
-    \\EOT\ENQ\a\STX_\DC2\EOT\216\ACK\STX\f\n\
-    \\r\n\
-    \\ENQ\ENQ\a\STX_\SOH\DC2\EOT\216\ACK\STX\ENQ\n\
-    \\r\n\
-    \\ENQ\ENQ\a\STX_\STX\DC2\EOT\216\ACK\b\v\n\
-    \\f\n\
-    \\EOT\ENQ\a\STX`\DC2\EOT\217\ACK\STX\f\n\
-    \\r\n\
-    \\ENQ\ENQ\a\STX`\SOH\DC2\EOT\217\ACK\STX\ACK\n\
-    \\r\n\
-    \\ENQ\ENQ\a\STX`\STX\DC2\EOT\217\ACK\t\v\n\
-    \\f\n\
-    \\EOT\ENQ\a\STXa\DC2\EOT\218\ACK\STX\v\n\
-    \\r\n\
-    \\ENQ\ENQ\a\STXa\SOH\DC2\EOT\218\ACK\STX\ENQ\n\
-    \\r\n\
-    \\ENQ\ENQ\a\STXa\STX\DC2\EOT\218\ACK\b\n\
-    \\n\
-    \\f\n\
-    \\EOT\ENQ\a\STXb\DC2\EOT\219\ACK\STX\SI\n\
-    \\r\n\
-    \\ENQ\ENQ\a\STXb\SOH\DC2\EOT\219\ACK\STX\b\n\
-    \\r\n\
-    \\ENQ\ENQ\a\STXb\STX\DC2\EOT\219\ACK\v\SO\n\
-    \\f\n\
-    \\EOT\ENQ\a\STXc\DC2\EOT\220\ACK\STX\DC2\n\
-    \\r\n\
-    \\ENQ\ENQ\a\STXc\SOH\DC2\EOT\220\ACK\STX\f\n\
-    \\r\n\
-    \\ENQ\ENQ\a\STXc\STX\DC2\EOT\220\ACK\SI\DC1\n\
-    \\f\n\
-    \\EOT\ENQ\a\STXd\DC2\EOT\221\ACK\STX\ETB\n\
-    \\r\n\
-    \\ENQ\ENQ\a\STXd\SOH\DC2\EOT\221\ACK\STX\DC1\n\
-    \\r\n\
-    \\ENQ\ENQ\a\STXd\STX\DC2\EOT\221\ACK\DC4\SYN\n\
-    \\f\n\
-    \\EOT\ENQ\a\STXe\DC2\EOT\222\ACK\STX\DLE\n\
-    \\r\n\
-    \\ENQ\ENQ\a\STXe\SOH\DC2\EOT\222\ACK\STX\t\n\
-    \\r\n\
-    \\ENQ\ENQ\a\STXe\STX\DC2\EOT\222\ACK\f\SI\n\
-    \\f\n\
-    \\EOT\ENQ\a\STXf\DC2\EOT\223\ACK\STX\r\n\
-    \\r\n\
-    \\ENQ\ENQ\a\STXf\SOH\DC2\EOT\223\ACK\STX\ACK\n\
-    \\r\n\
-    \\ENQ\ENQ\a\STXf\STX\DC2\EOT\223\ACK\t\f\n\
-    \\f\n\
-    \\EOT\ENQ\a\STXg\DC2\EOT\224\ACK\STX\DC3\n\
-    \\r\n\
-    \\ENQ\ENQ\a\STXg\SOH\DC2\EOT\224\ACK\STX\r\n\
-    \\r\n\
-    \\ENQ\ENQ\a\STXg\STX\DC2\EOT\224\ACK\DLE\DC2\n\
-    \\f\n\
-    \\EOT\ENQ\a\STXh\DC2\EOT\225\ACK\STX\v\n\
-    \\r\n\
-    \\ENQ\ENQ\a\STXh\SOH\DC2\EOT\225\ACK\STX\ENQ\n\
-    \\r\n\
-    \\ENQ\ENQ\a\STXh\STX\DC2\EOT\225\ACK\b\n\
-    \\n\
-    \\f\n\
-    \\EOT\ENQ\a\STXi\DC2\EOT\226\ACK\STX\SI\n\
-    \\r\n\
-    \\ENQ\ENQ\a\STXi\SOH\DC2\EOT\226\ACK\STX\t\n\
-    \\r\n\
-    \\ENQ\ENQ\a\STXi\STX\DC2\EOT\226\ACK\f\SO\n\
-    \\f\n\
-    \\EOT\ENQ\a\STXj\DC2\EOT\227\ACK\STX\v\n\
-    \\r\n\
-    \\ENQ\ENQ\a\STXj\SOH\DC2\EOT\227\ACK\STX\ENQ\n\
-    \\r\n\
-    \\ENQ\ENQ\a\STXj\STX\DC2\EOT\227\ACK\b\n\
-    \\n\
-    \\f\n\
-    \\EOT\ENQ\a\STXk\DC2\EOT\228\ACK\STX\v\n\
-    \\r\n\
-    \\ENQ\ENQ\a\STXk\SOH\DC2\EOT\228\ACK\STX\ENQ\n\
-    \\r\n\
-    \\ENQ\ENQ\a\STXk\STX\DC2\EOT\228\ACK\b\n\
-    \\n\
-    \\f\n\
-    \\EOT\ENQ\a\STXl\DC2\EOT\229\ACK\STX\f\n\
-    \\r\n\
-    \\ENQ\ENQ\a\STXl\SOH\DC2\EOT\229\ACK\STX\ACK\n\
-    \\r\n\
-    \\ENQ\ENQ\a\STXl\STX\DC2\EOT\229\ACK\t\v\n\
+    \\EOT\ENQ\a\STX_\DC2\EOT\220\ACK\STX\f\n\
+    \\r\n\
+    \\ENQ\ENQ\a\STX_\SOH\DC2\EOT\220\ACK\STX\ENQ\n\
+    \\r\n\
+    \\ENQ\ENQ\a\STX_\STX\DC2\EOT\220\ACK\b\v\n\
+    \\f\n\
+    \\EOT\ENQ\a\STX`\DC2\EOT\221\ACK\STX\f\n\
+    \\r\n\
+    \\ENQ\ENQ\a\STX`\SOH\DC2\EOT\221\ACK\STX\ACK\n\
+    \\r\n\
+    \\ENQ\ENQ\a\STX`\STX\DC2\EOT\221\ACK\t\v\n\
+    \\f\n\
+    \\EOT\ENQ\a\STXa\DC2\EOT\222\ACK\STX\v\n\
+    \\r\n\
+    \\ENQ\ENQ\a\STXa\SOH\DC2\EOT\222\ACK\STX\ENQ\n\
+    \\r\n\
+    \\ENQ\ENQ\a\STXa\STX\DC2\EOT\222\ACK\b\n\
+    \\n\
+    \\f\n\
+    \\EOT\ENQ\a\STXb\DC2\EOT\223\ACK\STX\SI\n\
+    \\r\n\
+    \\ENQ\ENQ\a\STXb\SOH\DC2\EOT\223\ACK\STX\b\n\
+    \\r\n\
+    \\ENQ\ENQ\a\STXb\STX\DC2\EOT\223\ACK\v\SO\n\
+    \\f\n\
+    \\EOT\ENQ\a\STXc\DC2\EOT\224\ACK\STX\DC2\n\
+    \\r\n\
+    \\ENQ\ENQ\a\STXc\SOH\DC2\EOT\224\ACK\STX\f\n\
+    \\r\n\
+    \\ENQ\ENQ\a\STXc\STX\DC2\EOT\224\ACK\SI\DC1\n\
+    \\f\n\
+    \\EOT\ENQ\a\STXd\DC2\EOT\225\ACK\STX\ETB\n\
+    \\r\n\
+    \\ENQ\ENQ\a\STXd\SOH\DC2\EOT\225\ACK\STX\DC1\n\
+    \\r\n\
+    \\ENQ\ENQ\a\STXd\STX\DC2\EOT\225\ACK\DC4\SYN\n\
+    \\f\n\
+    \\EOT\ENQ\a\STXe\DC2\EOT\226\ACK\STX\DLE\n\
+    \\r\n\
+    \\ENQ\ENQ\a\STXe\SOH\DC2\EOT\226\ACK\STX\t\n\
+    \\r\n\
+    \\ENQ\ENQ\a\STXe\STX\DC2\EOT\226\ACK\f\SI\n\
+    \\f\n\
+    \\EOT\ENQ\a\STXf\DC2\EOT\227\ACK\STX\r\n\
+    \\r\n\
+    \\ENQ\ENQ\a\STXf\SOH\DC2\EOT\227\ACK\STX\ACK\n\
+    \\r\n\
+    \\ENQ\ENQ\a\STXf\STX\DC2\EOT\227\ACK\t\f\n\
+    \\f\n\
+    \\EOT\ENQ\a\STXg\DC2\EOT\228\ACK\STX\DC3\n\
+    \\r\n\
+    \\ENQ\ENQ\a\STXg\SOH\DC2\EOT\228\ACK\STX\r\n\
+    \\r\n\
+    \\ENQ\ENQ\a\STXg\STX\DC2\EOT\228\ACK\DLE\DC2\n\
+    \\f\n\
+    \\EOT\ENQ\a\STXh\DC2\EOT\229\ACK\STX\v\n\
+    \\r\n\
+    \\ENQ\ENQ\a\STXh\SOH\DC2\EOT\229\ACK\STX\ENQ\n\
+    \\r\n\
+    \\ENQ\ENQ\a\STXh\STX\DC2\EOT\229\ACK\b\n\
+    \\n\
+    \\f\n\
+    \\EOT\ENQ\a\STXi\DC2\EOT\230\ACK\STX\SI\n\
+    \\r\n\
+    \\ENQ\ENQ\a\STXi\SOH\DC2\EOT\230\ACK\STX\t\n\
+    \\r\n\
+    \\ENQ\ENQ\a\STXi\STX\DC2\EOT\230\ACK\f\SO\n\
+    \\f\n\
+    \\EOT\ENQ\a\STXj\DC2\EOT\231\ACK\STX\v\n\
+    \\r\n\
+    \\ENQ\ENQ\a\STXj\SOH\DC2\EOT\231\ACK\STX\ENQ\n\
+    \\r\n\
+    \\ENQ\ENQ\a\STXj\STX\DC2\EOT\231\ACK\b\n\
+    \\n\
+    \\f\n\
+    \\EOT\ENQ\a\STXk\DC2\EOT\232\ACK\STX\v\n\
+    \\r\n\
+    \\ENQ\ENQ\a\STXk\SOH\DC2\EOT\232\ACK\STX\ENQ\n\
+    \\r\n\
+    \\ENQ\ENQ\a\STXk\STX\DC2\EOT\232\ACK\b\n\
+    \\n\
+    \\f\n\
+    \\EOT\ENQ\a\STXl\DC2\EOT\233\ACK\STX\f\n\
+    \\r\n\
+    \\ENQ\ENQ\a\STXl\SOH\DC2\EOT\233\ACK\STX\ACK\n\
+    \\r\n\
+    \\ENQ\ENQ\a\STXl\STX\DC2\EOT\233\ACK\t\v\n\
     \\147\ETX\n\
-    \\EOT\ENQ\a\STXm\DC2\EOT\230\ACK\STX\v\"\132\ETX NextLanguage = 111;\n\
-=======
-    \\ETX\ENQ\a\SOH\DC2\EOT\250\ENQ\ENQ\r\n\
-    \\f\n\
-    \\EOT\ENQ\a\STX\NUL\DC2\EOT\251\ENQ\STX\SUB\n\
-    \\r\n\
-    \\ENQ\ENQ\a\STX\NUL\SOH\DC2\EOT\251\ENQ\STX\NAK\n\
-    \\r\n\
-    \\ENQ\ENQ\a\STX\NUL\STX\DC2\EOT\251\ENQ\CAN\EM\n\
-    \\f\n\
-    \\EOT\ENQ\a\STX\SOH\DC2\EOT\252\ENQ\STX\f\n\
-    \\r\n\
-    \\ENQ\ENQ\a\STX\SOH\SOH\DC2\EOT\252\ENQ\STX\ACK\n\
-    \\r\n\
-    \\ENQ\ENQ\a\STX\SOH\STX\DC2\EOT\252\ENQ\t\v\n\
-    \\f\n\
-    \\EOT\ENQ\a\STX\STX\DC2\EOT\253\ENQ\STX\f\n\
-    \\r\n\
-    \\ENQ\ENQ\a\STX\STX\SOH\DC2\EOT\253\ENQ\STX\ACK\n\
-    \\r\n\
-    \\ENQ\ENQ\a\STX\STX\STX\DC2\EOT\253\ENQ\t\v\n\
-    \\f\n\
-    \\EOT\ENQ\a\STX\ETX\DC2\EOT\254\ENQ\STX\v\n\
-    \\r\n\
-    \\ENQ\ENQ\a\STX\ETX\SOH\DC2\EOT\254\ENQ\STX\ENQ\n\
-    \\r\n\
-    \\ENQ\ENQ\a\STX\ETX\STX\DC2\EOT\254\ENQ\b\n\
-    \\n\
-    \\f\n\
-    \\EOT\ENQ\a\STX\EOT\DC2\EOT\255\ENQ\STX\v\n\
-    \\r\n\
-    \\ENQ\ENQ\a\STX\EOT\SOH\DC2\EOT\255\ENQ\STX\ENQ\n\
-    \\r\n\
-    \\ENQ\ENQ\a\STX\EOT\STX\DC2\EOT\255\ENQ\b\n\
-    \\n\
-    \\f\n\
-    \\EOT\ENQ\a\STX\ENQ\DC2\EOT\128\ACK\STX\f\n\
-    \\r\n\
-    \\ENQ\ENQ\a\STX\ENQ\SOH\DC2\EOT\128\ACK\STX\ACK\n\
-    \\r\n\
-    \\ENQ\ENQ\a\STX\ENQ\STX\DC2\EOT\128\ACK\t\v\n\
-    \\f\n\
-    \\EOT\ENQ\a\STX\ACK\DC2\EOT\129\ACK\STX\DLE\n\
-    \\r\n\
-    \\ENQ\ENQ\a\STX\ACK\SOH\DC2\EOT\129\ACK\STX\n\
-    \\n\
-    \\r\n\
-    \\ENQ\ENQ\a\STX\ACK\STX\DC2\EOT\129\ACK\r\SI\n\
-    \\f\n\
-    \\EOT\ENQ\a\STX\a\DC2\EOT\130\ACK\STX\DLE\n\
-    \\r\n\
-    \\ENQ\ENQ\a\STX\a\SOH\DC2\EOT\130\ACK\STX\n\
-    \\n\
-    \\r\n\
-    \\ENQ\ENQ\a\STX\a\STX\DC2\EOT\130\ACK\r\SI\n\
-    \\f\n\
-    \\EOT\ENQ\a\STX\b\DC2\EOT\131\ACK\STX\v\n\
-    \\r\n\
-    \\ENQ\ENQ\a\STX\b\SOH\DC2\EOT\131\ACK\STX\ENQ\n\
-    \\r\n\
-    \\ENQ\ENQ\a\STX\b\STX\DC2\EOT\131\ACK\b\n\
-    \\n\
-    \\f\n\
-    \\EOT\ENQ\a\STX\t\DC2\EOT\132\ACK\STX\v\n\
-    \\r\n\
-    \\ENQ\ENQ\a\STX\t\SOH\DC2\EOT\132\ACK\STX\ENQ\n\
-    \\r\n\
-    \\ENQ\ENQ\a\STX\t\STX\DC2\EOT\132\ACK\b\n\
-    \\n\
-    \\f\n\
-    \\EOT\ENQ\a\STX\n\
-    \\DC2\EOT\133\ACK\STX\SO\n\
-    \\r\n\
-    \\ENQ\ENQ\a\STX\n\
-    \\SOH\DC2\EOT\133\ACK\STX\b\n\
-    \\r\n\
-    \\ENQ\ENQ\a\STX\n\
-    \\STX\DC2\EOT\133\ACK\v\r\n\
-    \\f\n\
-    \\EOT\ENQ\a\STX\v\DC2\EOT\134\ACK\STX\t\n\
-    \\r\n\
-    \\ENQ\ENQ\a\STX\v\SOH\DC2\EOT\134\ACK\STX\ETX\n\
-    \\r\n\
-    \\ENQ\ENQ\a\STX\v\STX\DC2\EOT\134\ACK\ACK\b\n\
-    \\f\n\
-    \\EOT\ENQ\a\STX\f\DC2\EOT\135\ACK\STX\r\n\
-    \\r\n\
-    \\ENQ\ENQ\a\STX\f\SOH\DC2\EOT\135\ACK\STX\a\n\
-    \\r\n\
-    \\ENQ\ENQ\a\STX\f\STX\DC2\EOT\135\ACK\n\
-    \\f\n\
-    \H\n\
-    \\EOT\ENQ\a\STX\r\DC2\EOT\136\ACK\STX\v\": C++ (the name \"CPP\" was chosen for consistency with LSP)\n\
-    \\n\
-    \\r\n\
-    \\ENQ\ENQ\a\STX\r\SOH\DC2\EOT\136\ACK\STX\ENQ\n\
-    \\r\n\
-    \\ENQ\ENQ\a\STX\r\STX\DC2\EOT\136\ACK\b\n\
-    \\n\
-    \\f\n\
-    \\EOT\ENQ\a\STX\SO\DC2\EOT\137\ACK\STX\v\n\
-    \\r\n\
-    \\ENQ\ENQ\a\STX\SO\SOH\DC2\EOT\137\ACK\STX\ENQ\n\
-    \\r\n\
-    \\ENQ\ENQ\a\STX\SO\STX\DC2\EOT\137\ACK\b\n\
-    \\n\
-    \\f\n\
-    \\EOT\ENQ\a\STX\SI\DC2\EOT\138\ACK\STX\r\n\
-    \\r\n\
-    \\ENQ\ENQ\a\STX\SI\SOH\DC2\EOT\138\ACK\STX\b\n\
-    \\r\n\
-    \\ENQ\ENQ\a\STX\SI\STX\DC2\EOT\138\ACK\v\f\n\
-    \\f\n\
-    \\EOT\ENQ\a\STX\DLE\DC2\EOT\139\ACK\STX\SO\n\
-    \\r\n\
-    \\ENQ\ENQ\a\STX\DLE\SOH\DC2\EOT\139\ACK\STX\t\n\
-    \\r\n\
-    \\ENQ\ENQ\a\STX\DLE\STX\DC2\EOT\139\ACK\f\r\n\
-    \\f\n\
-    \\EOT\ENQ\a\STX\DC1\DC2\EOT\140\ACK\STX\DC4\n\
-    \\r\n\
-    \\ENQ\ENQ\a\STX\DC1\SOH\DC2\EOT\140\ACK\STX\SO\n\
-    \\r\n\
-    \\ENQ\ENQ\a\STX\DC1\STX\DC2\EOT\140\ACK\DC1\DC3\n\
-    \\f\n\
-    \\EOT\ENQ\a\STX\DC2\DC2\EOT\141\ACK\STX\DC1\n\
-    \\r\n\
-    \\ENQ\ENQ\a\STX\DC2\SOH\DC2\EOT\141\ACK\STX\f\n\
-    \\r\n\
-    \\ENQ\ENQ\a\STX\DC2\STX\DC2\EOT\141\ACK\SI\DLE\n\
-    \\f\n\
-    \\EOT\ENQ\a\STX\DC3\DC2\EOT\142\ACK\STX\v\n\
-    \\r\n\
-    \\ENQ\ENQ\a\STX\DC3\SOH\DC2\EOT\142\ACK\STX\ENQ\n\
-    \\r\n\
-    \\ENQ\ENQ\a\STX\DC3\STX\DC2\EOT\142\ACK\b\n\
-    \\n\
-    \\f\n\
-    \\EOT\ENQ\a\STX\DC4\DC2\EOT\143\ACK\STX\f\n\
-    \\r\n\
-    \\ENQ\ENQ\a\STX\DC4\SOH\DC2\EOT\143\ACK\STX\ACK\n\
-    \\r\n\
-    \\ENQ\ENQ\a\STX\DC4\STX\DC2\EOT\143\ACK\t\v\n\
-    \\f\n\
-    \\EOT\ENQ\a\STX\NAK\DC2\EOT\144\ACK\STX\v\n\
-    \\r\n\
-    \\ENQ\ENQ\a\STX\NAK\SOH\DC2\EOT\144\ACK\STX\ACK\n\
-    \\r\n\
-    \\ENQ\ENQ\a\STX\NAK\STX\DC2\EOT\144\ACK\t\n\
-    \\n\
-    \\f\n\
-    \\EOT\ENQ\a\STX\SYN\DC2\EOT\145\ACK\STX\SO\n\
-    \\r\n\
-    \\ENQ\ENQ\a\STX\SYN\SOH\DC2\EOT\145\ACK\STX\b\n\
-    \\r\n\
-    \\ENQ\ENQ\a\STX\SYN\STX\DC2\EOT\145\ACK\v\r\n\
-    \\f\n\
-    \\EOT\ENQ\a\STX\ETB\DC2\EOT\146\ACK\STX\f\n\
-    \\r\n\
-    \\ENQ\ENQ\a\STX\ETB\SOH\DC2\EOT\146\ACK\STX\ACK\n\
-    \\r\n\
-    \\ENQ\ENQ\a\STX\ETB\STX\DC2\EOT\146\ACK\t\v\n\
-    \\f\n\
-    \\EOT\ENQ\a\STX\CAN\DC2\EOT\147\ACK\STX\DC2\n\
-    \\r\n\
-    \\ENQ\ENQ\a\STX\CAN\SOH\DC2\EOT\147\ACK\STX\f\n\
-    \\r\n\
-    \\ENQ\ENQ\a\STX\CAN\STX\DC2\EOT\147\ACK\SI\DC1\n\
-    \\f\n\
-    \\EOT\ENQ\a\STX\EM\DC2\EOT\148\ACK\STX\SO\n\
-    \\r\n\
-    \\ENQ\ENQ\a\STX\EM\SOH\DC2\EOT\148\ACK\STX\b\n\
-    \\r\n\
-    \\ENQ\ENQ\a\STX\EM\STX\DC2\EOT\148\ACK\v\r\n\
-    \\f\n\
-    \\EOT\ENQ\a\STX\SUB\DC2\EOT\149\ACK\STX\SO\n\
-    \\r\n\
-    \\ENQ\ENQ\a\STX\SUB\SOH\DC2\EOT\149\ACK\STX\b\n\
-    \\r\n\
-    \\ENQ\ENQ\a\STX\SUB\STX\DC2\EOT\149\ACK\v\r\n\
-    \\f\n\
-    \\EOT\ENQ\a\STX\ESC\DC2\EOT\150\ACK\STX\SO\n\
-    \\r\n\
-    \\ENQ\ENQ\a\STX\ESC\SOH\DC2\EOT\150\ACK\STX\b\n\
-    \\r\n\
-    \\ENQ\ENQ\a\STX\ESC\STX\DC2\EOT\150\ACK\v\r\n\
-    \\f\n\
-    \\EOT\ENQ\a\STX\FS\DC2\EOT\151\ACK\STX\SO\n\
-    \\r\n\
-    \\ENQ\ENQ\a\STX\FS\SOH\DC2\EOT\151\ACK\STX\b\n\
-    \\r\n\
-    \\ENQ\ENQ\a\STX\FS\STX\DC2\EOT\151\ACK\v\r\n\
-    \\f\n\
-    \\EOT\ENQ\a\STX\GS\DC2\EOT\152\ACK\STX\f\n\
-    \\r\n\
-    \\ENQ\ENQ\a\STX\GS\SOH\DC2\EOT\152\ACK\STX\ACK\n\
-    \\r\n\
-    \\ENQ\ENQ\a\STX\GS\STX\DC2\EOT\152\ACK\t\v\n\
-    \\f\n\
-    \\EOT\ENQ\a\STX\RS\DC2\EOT\153\ACK\STX\f\n\
-    \\r\n\
-    \\ENQ\ENQ\a\STX\RS\SOH\DC2\EOT\153\ACK\STX\ACK\n\
-    \\r\n\
-    \\ENQ\ENQ\a\STX\RS\STX\DC2\EOT\153\ACK\t\v\n\
-    \\f\n\
-    \\EOT\ENQ\a\STX\US\DC2\EOT\154\ACK\STX\SI\n\
-    \\r\n\
-    \\ENQ\ENQ\a\STX\US\SOH\DC2\EOT\154\ACK\STX\t\n\
-    \\r\n\
-    \\ENQ\ENQ\a\STX\US\STX\DC2\EOT\154\ACK\f\SO\n\
-    \\f\n\
-    \\EOT\ENQ\a\STX \DC2\EOT\155\ACK\STX\DC2\n\
-    \\r\n\
-    \\ENQ\ENQ\a\STX \SOH\DC2\EOT\155\ACK\STX\f\n\
-    \\r\n\
-    \\ENQ\ENQ\a\STX \STX\DC2\EOT\155\ACK\SI\DC1\n\
-    \\f\n\
-    \\EOT\ENQ\a\STX!\DC2\EOT\156\ACK\STX\DC2\n\
-    \\r\n\
-    \\ENQ\ENQ\a\STX!\SOH\DC2\EOT\156\ACK\STX\f\n\
-    \\r\n\
-    \\ENQ\ENQ\a\STX!\STX\DC2\EOT\156\ACK\SI\DC1\n\
-    \\f\n\
-    \\EOT\ENQ\a\STX\"\DC2\EOT\157\ACK\STX\DC2\n\
-    \\r\n\
-    \\ENQ\ENQ\a\STX\"\SOH\DC2\EOT\157\ACK\STX\f\n\
-    \\r\n\
-    \\ENQ\ENQ\a\STX\"\STX\DC2\EOT\157\ACK\SI\DC1\n\
-    \\f\n\
-    \\EOT\ENQ\a\STX#\DC2\EOT\158\ACK\STX\n\
-    \\n\
-    \\r\n\
-    \\ENQ\ENQ\a\STX#\SOH\DC2\EOT\158\ACK\STX\EOT\n\
-    \\r\n\
-    \\ENQ\ENQ\a\STX#\STX\DC2\EOT\158\ACK\a\t\n\
-    \\f\n\
-    \\EOT\ENQ\a\STX$\DC2\EOT\159\ACK\STX\SI\n\
-    \\r\n\
-    \\ENQ\ENQ\a\STX$\SOH\DC2\EOT\159\ACK\STX\t\n\
-    \\r\n\
-    \\ENQ\ENQ\a\STX$\STX\DC2\EOT\159\ACK\f\SO\n\
-    \\f\n\
-    \\EOT\ENQ\a\STX%\DC2\EOT\160\ACK\STX\r\n\
-    \\r\n\
-    \\ENQ\ENQ\a\STX%\SOH\DC2\EOT\160\ACK\STX\b\n\
-    \\r\n\
-    \\ENQ\ENQ\a\STX%\STX\DC2\EOT\160\ACK\v\f\n\
-    \\f\n\
-    \\EOT\ENQ\a\STX&\DC2\EOT\161\ACK\STX\f\n\
-    \\r\n\
-    \\ENQ\ENQ\a\STX&\SOH\DC2\EOT\161\ACK\STX\ACK\n\
-    \\r\n\
-    \\ENQ\ENQ\a\STX&\STX\DC2\EOT\161\ACK\t\v\n\
-    \\f\n\
-    \\EOT\ENQ\a\STX'\DC2\EOT\162\ACK\STX\f\n\
-    \\r\n\
-    \\ENQ\ENQ\a\STX'\SOH\DC2\EOT\162\ACK\STX\ACK\n\
-    \\r\n\
-    \\ENQ\ENQ\a\STX'\STX\DC2\EOT\162\ACK\t\v\n\
-    \\f\n\
-    \\EOT\ENQ\a\STX(\DC2\EOT\163\ACK\STX\DC2\n\
-    \\r\n\
-    \\ENQ\ENQ\a\STX(\SOH\DC2\EOT\163\ACK\STX\f\n\
-    \\r\n\
-    \\ENQ\ENQ\a\STX(\STX\DC2\EOT\163\ACK\SI\DC1\n\
-    \\f\n\
-    \\EOT\ENQ\a\STX)\DC2\EOT\164\ACK\STX\SI\n\
-    \\r\n\
-    \\ENQ\ENQ\a\STX)\SOH\DC2\EOT\164\ACK\STX\t\n\
-    \\r\n\
-    \\ENQ\ENQ\a\STX)\STX\DC2\EOT\164\ACK\f\SO\n\
-    \\f\n\
-    \\EOT\ENQ\a\STX*\DC2\EOT\165\ACK\STX\r\n\
-    \\r\n\
-    \\ENQ\ENQ\a\STX*\SOH\DC2\EOT\165\ACK\STX\a\n\
-    \\r\n\
-    \\ENQ\ENQ\a\STX*\STX\DC2\EOT\165\ACK\n\
-    \\f\n\
-    \\f\n\
-    \\EOT\ENQ\a\STX+\DC2\EOT\166\ACK\STX\v\n\
-    \\r\n\
-    \\ENQ\ENQ\a\STX+\SOH\DC2\EOT\166\ACK\STX\ENQ\n\
-    \\r\n\
-    \\ENQ\ENQ\a\STX+\STX\DC2\EOT\166\ACK\b\n\
-    \\n\
-    \\f\n\
-    \\EOT\ENQ\a\STX,\DC2\EOT\167\ACK\STX\t\n\
-    \\r\n\
-    \\ENQ\ENQ\a\STX,\SOH\DC2\EOT\167\ACK\STX\ETX\n\
-    \\r\n\
-    \\ENQ\ENQ\a\STX,\STX\DC2\EOT\167\ACK\ACK\b\n\
-    \\f\n\
-    \\EOT\ENQ\a\STX-\DC2\EOT\168\ACK\STX\f\n\
-    \\r\n\
-    \\ENQ\ENQ\a\STX-\SOH\DC2\EOT\168\ACK\STX\ACK\n\
-    \\r\n\
-    \\ENQ\ENQ\a\STX-\STX\DC2\EOT\168\ACK\t\v\n\
-    \\f\n\
-    \\EOT\ENQ\a\STX.\DC2\EOT\169\ACK\STX\v\n\
-    \\r\n\
-    \\ENQ\ENQ\a\STX.\SOH\DC2\EOT\169\ACK\STX\ACK\n\
-    \\r\n\
-    \\ENQ\ENQ\a\STX.\STX\DC2\EOT\169\ACK\t\n\
-    \\n\
-    \\f\n\
-    \\EOT\ENQ\a\STX/\DC2\EOT\170\ACK\STX\DC2\n\
-    \\r\n\
-    \\ENQ\ENQ\a\STX/\SOH\DC2\EOT\170\ACK\STX\f\n\
-    \\r\n\
-    \\ENQ\ENQ\a\STX/\STX\DC2\EOT\170\ACK\SI\DC1\n\
-    \\f\n\
-    \\EOT\ENQ\a\STX0\DC2\EOT\171\ACK\STX\ETB\n\
-    \\r\n\
-    \\ENQ\ENQ\a\STX0\SOH\DC2\EOT\171\ACK\STX\DC1\n\
-    \\r\n\
-    \\ENQ\ENQ\a\STX0\STX\DC2\EOT\171\ACK\DC4\SYN\n\
-    \\f\n\
-    \\EOT\ENQ\a\STX1\DC2\EOT\172\ACK\STX\SI\n\
-    \\r\n\
-    \\ENQ\ENQ\a\STX1\SOH\DC2\EOT\172\ACK\STX\t\n\
-    \\r\n\
-    \\ENQ\ENQ\a\STX1\STX\DC2\EOT\172\ACK\f\SO\n\
-    \\f\n\
-    \\EOT\ENQ\a\STX2\DC2\EOT\173\ACK\STX\SO\n\
-    \\r\n\
-    \\ENQ\ENQ\a\STX2\SOH\DC2\EOT\173\ACK\STX\a\n\
-    \\r\n\
-    \\ENQ\ENQ\a\STX2\STX\DC2\EOT\173\ACK\v\r\n\
-    \\f\n\
-    \\EOT\ENQ\a\STX3\DC2\EOT\174\ACK\STX\DC1\n\
-    \\r\n\
-    \\ENQ\ENQ\a\STX3\SOH\DC2\EOT\174\ACK\STX\n\
-    \\n\
-    \\r\n\
-    \\ENQ\ENQ\a\STX3\STX\DC2\EOT\174\ACK\r\DLE\n\
-    \\f\n\
-    \\EOT\ENQ\a\STX4\DC2\EOT\175\ACK\STX\r\n\
-    \\r\n\
-    \\ENQ\ENQ\a\STX4\SOH\DC2\EOT\175\ACK\STX\b\n\
-    \\r\n\
-    \\ENQ\ENQ\a\STX4\STX\DC2\EOT\175\ACK\v\f\n\
-    \\f\n\
-    \\EOT\ENQ\a\STX5\DC2\EOT\176\ACK\STX\r\n\
-    \\r\n\
-    \\ENQ\ENQ\a\STX5\SOH\DC2\EOT\176\ACK\STX\a\n\
-    \\r\n\
-    \\ENQ\ENQ\a\STX5\STX\DC2\EOT\176\ACK\n\
-    \\f\n\
-    \\f\n\
-    \\EOT\ENQ\a\STX6\DC2\EOT\177\ACK\STX\f\n\
-    \\r\n\
-    \\ENQ\ENQ\a\STX6\SOH\DC2\EOT\177\ACK\STX\ACK\n\
-    \\r\n\
-    \\ENQ\ENQ\a\STX6\STX\DC2\EOT\177\ACK\t\v\n\
-    \\f\n\
-    \\EOT\ENQ\a\STX7\DC2\EOT\178\ACK\STX\f\n\
-    \\r\n\
-    \\ENQ\ENQ\a\STX7\SOH\DC2\EOT\178\ACK\STX\ACK\n\
-    \\r\n\
-    \\ENQ\ENQ\a\STX7\STX\DC2\EOT\178\ACK\t\v\n\
-    \\f\n\
-    \\EOT\ENQ\a\STX8\DC2\EOT\179\ACK\STX\v\n\
-    \\r\n\
-    \\ENQ\ENQ\a\STX8\SOH\DC2\EOT\179\ACK\STX\ENQ\n\
-    \\r\n\
-    \\ENQ\ENQ\a\STX8\STX\DC2\EOT\179\ACK\b\n\
-    \\n\
-    \\f\n\
-    \\EOT\ENQ\a\STX9\DC2\EOT\180\ACK\STX\r\n\
-    \\r\n\
-    \\ENQ\ENQ\a\STX9\SOH\DC2\EOT\180\ACK\STX\ACK\n\
-    \\r\n\
-    \\ENQ\ENQ\a\STX9\STX\DC2\EOT\180\ACK\t\f\n\
-    \\f\n\
-    \\EOT\ENQ\a\STX:\DC2\EOT\181\ACK\STX\DLE\n\
-    \\r\n\
-    \\ENQ\ENQ\a\STX:\SOH\DC2\EOT\181\ACK\STX\n\
-    \\n\
-    \\r\n\
-    \\ENQ\ENQ\a\STX:\STX\DC2\EOT\181\ACK\r\SI\n\
-    \\f\n\
-    \\EOT\ENQ\a\STX;\DC2\EOT\182\ACK\STX\DLE\n\
-    \\r\n\
-    \\ENQ\ENQ\a\STX;\SOH\DC2\EOT\182\ACK\STX\n\
-    \\n\
-    \\r\n\
-    \\ENQ\ENQ\a\STX;\STX\DC2\EOT\182\ACK\r\SI\n\
-    \\f\n\
-    \\EOT\ENQ\a\STX<\DC2\EOT\183\ACK\STX\SO\n\
-    \\r\n\
-    \\ENQ\ENQ\a\STX<\SOH\DC2\EOT\183\ACK\STX\b\n\
-    \\r\n\
-    \\ENQ\ENQ\a\STX<\STX\DC2\EOT\183\ACK\v\r\n\
-    \(\n\
-    \\EOT\ENQ\a\STX=\DC2\EOT\184\ACK\STX\SI\"\SUB https://nickel-lang.org/\n\
-    \\n\
-    \\r\n\
-    \\ENQ\ENQ\a\STX=\SOH\DC2\EOT\184\ACK\STX\b\n\
-    \\r\n\
-    \\ENQ\ENQ\a\STX=\STX\DC2\EOT\184\ACK\v\SO\n\
-    \\f\n\
-    \\EOT\ENQ\a\STX>\DC2\EOT\185\ACK\STX\v\n\
-    \\r\n\
-    \\ENQ\ENQ\a\STX>\SOH\DC2\EOT\185\ACK\STX\ENQ\n\
-    \\r\n\
-    \\ENQ\ENQ\a\STX>\STX\DC2\EOT\185\ACK\b\n\
-    \\n\
-    \\f\n\
-    \\EOT\ENQ\a\STX?\DC2\EOT\186\ACK\STX\r\n\
-    \\r\n\
-    \\ENQ\ENQ\a\STX?\SOH\DC2\EOT\186\ACK\STX\a\n\
-    \\r\n\
-    \\ENQ\ENQ\a\STX?\STX\DC2\EOT\186\ACK\n\
-    \\f\n\
-    \\f\n\
-    \\EOT\ENQ\a\STX@\DC2\EOT\187\ACK\STX\DC3\n\
-    \\r\n\
-    \\ENQ\ENQ\a\STX@\SOH\DC2\EOT\187\ACK\STX\r\n\
-    \\r\n\
-    \\ENQ\ENQ\a\STX@\STX\DC2\EOT\187\ACK\DLE\DC2\n\
-    \\f\n\
-    \\EOT\ENQ\a\STXA\DC2\EOT\188\ACK\STX\NAK\n\
-    \\r\n\
-    \\ENQ\ENQ\a\STXA\SOH\DC2\EOT\188\ACK\STX\SI\n\
-    \\r\n\
-    \\ENQ\ENQ\a\STXA\STX\DC2\EOT\188\ACK\DC2\DC4\n\
-    \\f\n\
-    \\EOT\ENQ\a\STXB\DC2\EOT\189\ACK\STX\SO\n\
-    \\r\n\
-    \\ENQ\ENQ\a\STXB\SOH\DC2\EOT\189\ACK\STX\b\n\
-    \\r\n\
-    \\ENQ\ENQ\a\STXB\STX\DC2\EOT\189\ACK\v\r\n\
-    \\f\n\
-    \\EOT\ENQ\a\STXC\DC2\EOT\190\ACK\STX\v\n\
-    \\r\n\
-    \\ENQ\ENQ\a\STXC\SOH\DC2\EOT\190\ACK\STX\ENQ\n\
-    \\r\n\
-    \\ENQ\ENQ\a\STXC\STX\DC2\EOT\190\ACK\b\n\
-    \\n\
-    \\f\n\
-    \\EOT\ENQ\a\STXD\DC2\EOT\191\ACK\STX\r\n\
-    \\r\n\
-    \\ENQ\ENQ\a\STXD\SOH\DC2\EOT\191\ACK\STX\a\n\
-    \\r\n\
-    \\ENQ\ENQ\a\STXD\STX\DC2\EOT\191\ACK\n\
-    \\f\n\
-    \\f\n\
-    \\EOT\ENQ\a\STXE\DC2\EOT\192\ACK\STX\f\n\
-    \\r\n\
-    \\ENQ\ENQ\a\STXE\SOH\DC2\EOT\192\ACK\STX\ACK\n\
-    \\r\n\
-    \\ENQ\ENQ\a\STXE\STX\DC2\EOT\192\ACK\t\v\n\
-    \\f\n\
-    \\EOT\ENQ\a\STXF\DC2\EOT\193\ACK\STX\DC2\n\
-    \\r\n\
-    \\ENQ\ENQ\a\STXF\SOH\DC2\EOT\193\ACK\STX\f\n\
-    \\r\n\
-    \\ENQ\ENQ\a\STXF\STX\DC2\EOT\193\ACK\SI\DC1\n\
-    \\f\n\
-    \\EOT\ENQ\a\STXG\DC2\EOT\194\ACK\STX\SO\n\
-    \\r\n\
-    \\ENQ\ENQ\a\STXG\SOH\DC2\EOT\194\ACK\STX\b\n\
-    \\r\n\
-    \\ENQ\ENQ\a\STXG\STX\DC2\EOT\194\ACK\v\r\n\
-    \\f\n\
-    \\EOT\ENQ\a\STXH\DC2\EOT\195\ACK\STX\DC1\n\
-    \\r\n\
-    \\ENQ\ENQ\a\STXH\SOH\DC2\EOT\195\ACK\STX\n\
-    \\n\
-    \\r\n\
-    \\ENQ\ENQ\a\STXH\STX\DC2\EOT\195\ACK\r\DLE\n\
-    \\f\n\
-    \\EOT\ENQ\a\STXI\DC2\EOT\196\ACK\STX\SO\n\
-    \\r\n\
-    \\ENQ\ENQ\a\STXI\SOH\DC2\EOT\196\ACK\STX\b\n\
-    \\r\n\
-    \\ENQ\ENQ\a\STXI\STX\DC2\EOT\196\ACK\v\r\n\
-    \\f\n\
-    \\EOT\ENQ\a\STXJ\DC2\EOT\197\ACK\STX\t\n\
-    \\r\n\
-    \\ENQ\ENQ\a\STXJ\SOH\DC2\EOT\197\ACK\STX\ETX\n\
-    \\r\n\
-    \\ENQ\ENQ\a\STXJ\STX\DC2\EOT\197\ACK\ACK\b\n\
-    \\f\n\
-    \\EOT\ENQ\a\STXK\DC2\EOT\198\ACK\STX\SO\n\
-    \\r\n\
-    \\ENQ\ENQ\a\STXK\SOH\DC2\EOT\198\ACK\STX\b\n\
-    \\r\n\
-    \\ENQ\ENQ\a\STXK\STX\DC2\EOT\198\ACK\v\r\n\
-    \\f\n\
-    \\EOT\ENQ\a\STXL\DC2\EOT\199\ACK\STX\f\n\
-    \\r\n\
-    \\ENQ\ENQ\a\STXL\SOH\DC2\EOT\199\ACK\STX\ACK\n\
-    \\r\n\
-    \\ENQ\ENQ\a\STXL\STX\DC2\EOT\199\ACK\t\v\n\
-    \\f\n\
-    \\EOT\ENQ\a\STXM\DC2\EOT\200\ACK\STX\r\n\
-    \\r\n\
-    \\ENQ\ENQ\a\STXM\SOH\DC2\EOT\200\ACK\STX\a\n\
-    \\r\n\
-    \\ENQ\ENQ\a\STXM\STX\DC2\EOT\200\ACK\n\
-    \\f\n\
-    \2\n\
-    \\EOT\ENQ\a\STXN\DC2\EOT\201\ACK\STX\SO\"$ Internal language for testing SCIP\n\
-    \\n\
-    \\r\n\
-    \\ENQ\ENQ\a\STXN\SOH\DC2\EOT\201\ACK\STX\a\n\
-    \\r\n\
-    \\ENQ\ENQ\a\STXN\STX\DC2\EOT\201\ACK\n\
-    \\r\n\
-    \\f\n\
-    \\EOT\ENQ\a\STXO\DC2\EOT\202\ACK\STX\f\n\
-    \\r\n\
-    \\ENQ\ENQ\a\STXO\SOH\DC2\EOT\202\ACK\STX\ACK\n\
-    \\r\n\
-    \\ENQ\ENQ\a\STXO\STX\DC2\EOT\202\ACK\t\v\n\
-    \\f\n\
-    \\EOT\ENQ\a\STXP\DC2\EOT\203\ACK\STX\f\n\
-    \\r\n\
-    \\ENQ\ENQ\a\STXP\SOH\DC2\EOT\203\ACK\STX\ACK\n\
-    \\r\n\
-    \\ENQ\ENQ\a\STXP\STX\DC2\EOT\203\ACK\t\v\n\
-    \\f\n\
-    \\EOT\ENQ\a\STXQ\DC2\EOT\204\ACK\STX\f\n\
-    \\r\n\
-    \\ENQ\ENQ\a\STXQ\SOH\DC2\EOT\204\ACK\STX\ACK\n\
-    \\r\n\
-    \\ENQ\ENQ\a\STXQ\STX\DC2\EOT\204\ACK\t\v\n\
-    \\f\n\
-    \\EOT\ENQ\a\STXR\DC2\EOT\205\ACK\STX\v\n\
-    \\r\n\
-    \\ENQ\ENQ\a\STXR\SOH\DC2\EOT\205\ACK\STX\ENQ\n\
-    \\r\n\
-    \\ENQ\ENQ\a\STXR\STX\DC2\EOT\205\ACK\b\n\
-    \\n\
-    \\f\n\
-    \\EOT\ENQ\a\STXS\DC2\EOT\206\ACK\STX\f\n\
-    \\r\n\
-    \\ENQ\ENQ\a\STXS\SOH\DC2\EOT\206\ACK\STX\ACK\n\
-    \\r\n\
-    \\ENQ\ENQ\a\STXS\STX\DC2\EOT\206\ACK\t\v\n\
-    \\f\n\
-    \\EOT\ENQ\a\STXT\DC2\EOT\207\ACK\STX\v\n\
-    \\r\n\
-    \\ENQ\ENQ\a\STXT\SOH\DC2\EOT\207\ACK\STX\ENQ\n\
-    \\r\n\
-    \\ENQ\ENQ\a\STXT\STX\DC2\EOT\207\ACK\b\n\
-    \\n\
-    \\f\n\
-    \\EOT\ENQ\a\STXU\DC2\EOT\208\ACK\STX\v\n\
-    \\r\n\
-    \\ENQ\ENQ\a\STXU\SOH\DC2\EOT\208\ACK\STX\ENQ\n\
-    \\r\n\
-    \\ENQ\ENQ\a\STXU\STX\DC2\EOT\208\ACK\b\n\
-    \\n\
-    \\f\n\
-    \\EOT\ENQ\a\STXV\DC2\EOT\209\ACK\STX\f\n\
-    \\r\n\
-    \\ENQ\ENQ\a\STXV\SOH\DC2\EOT\209\ACK\STX\ACK\n\
-    \\r\n\
-    \\ENQ\ENQ\a\STXV\STX\DC2\EOT\209\ACK\t\v\n\
-    \\f\n\
-    \\EOT\ENQ\a\STXW\DC2\EOT\210\ACK\STX\f\n\
-    \\r\n\
-    \\ENQ\ENQ\a\STXW\SOH\DC2\EOT\210\ACK\STX\a\n\
-    \\r\n\
-    \\ENQ\ENQ\a\STXW\STX\DC2\EOT\210\ACK\n\
-    \\v\n\
-    \\f\n\
-    \\EOT\ENQ\a\STXX\DC2\EOT\211\ACK\STX\SO\n\
-    \\r\n\
-    \\ENQ\ENQ\a\STXX\SOH\DC2\EOT\211\ACK\STX\b\n\
-    \\r\n\
-    \\ENQ\ENQ\a\STXX\STX\DC2\EOT\211\ACK\v\r\n\
-    \\DC4\n\
-    \\EOT\ENQ\a\STXY\DC2\EOT\212\ACK\STX\DC3\"\ACK Bash\n\
-    \\n\
-    \\r\n\
-    \\ENQ\ENQ\a\STXY\SOH\DC2\EOT\212\ACK\STX\r\n\
-    \\r\n\
-    \\ENQ\ENQ\a\STXY\STX\DC2\EOT\212\ACK\DLE\DC2\n\
-    \\f\n\
-    \\EOT\ENQ\a\STXZ\DC2\EOT\213\ACK\STX\SI\n\
-    \\r\n\
-    \\ENQ\ENQ\a\STXZ\SOH\DC2\EOT\213\ACK\STX\t\n\
-    \\r\n\
-    \\ENQ\ENQ\a\STXZ\STX\DC2\EOT\213\ACK\f\SO\n\
-    \\f\n\
-    \\EOT\ENQ\a\STX[\DC2\EOT\214\ACK\STX\SO\n\
-    \\r\n\
-    \\ENQ\ENQ\a\STX[\SOH\DC2\EOT\214\ACK\STX\a\n\
-    \\r\n\
-    \\ENQ\ENQ\a\STX[\STX\DC2\EOT\214\ACK\n\
-    \\r\n\
-    \\f\n\
-    \\EOT\ENQ\a\STX\\\DC2\EOT\215\ACK\STX\DLE\n\
-    \\r\n\
-    \\ENQ\ENQ\a\STX\\\SOH\DC2\EOT\215\ACK\STX\n\
-    \\n\
-    \\r\n\
-    \\ENQ\ENQ\a\STX\\\STX\DC2\EOT\215\ACK\r\SI\n\
-    \\f\n\
-    \\EOT\ENQ\a\STX]\DC2\EOT\216\ACK\STX\SI\n\
-    \\r\n\
-    \\ENQ\ENQ\a\STX]\SOH\DC2\EOT\216\ACK\STX\b\n\
-    \\r\n\
-    \\ENQ\ENQ\a\STX]\STX\DC2\EOT\216\ACK\v\SO\n\
-    \\f\n\
-    \\EOT\ENQ\a\STX^\DC2\EOT\217\ACK\STX\f\n\
-    \\r\n\
-    \\ENQ\ENQ\a\STX^\SOH\DC2\EOT\217\ACK\STX\a\n\
-    \\r\n\
-    \\ENQ\ENQ\a\STX^\STX\DC2\EOT\217\ACK\n\
-    \\v\n\
-    \\f\n\
-    \\EOT\ENQ\a\STX_\DC2\EOT\218\ACK\STX\f\n\
-    \\r\n\
-    \\ENQ\ENQ\a\STX_\SOH\DC2\EOT\218\ACK\STX\ENQ\n\
-    \\r\n\
-    \\ENQ\ENQ\a\STX_\STX\DC2\EOT\218\ACK\b\v\n\
-    \\f\n\
-    \\EOT\ENQ\a\STX`\DC2\EOT\219\ACK\STX\f\n\
-    \\r\n\
-    \\ENQ\ENQ\a\STX`\SOH\DC2\EOT\219\ACK\STX\ACK\n\
-    \\r\n\
-    \\ENQ\ENQ\a\STX`\STX\DC2\EOT\219\ACK\t\v\n\
-    \\f\n\
-    \\EOT\ENQ\a\STXa\DC2\EOT\220\ACK\STX\v\n\
-    \\r\n\
-    \\ENQ\ENQ\a\STXa\SOH\DC2\EOT\220\ACK\STX\ENQ\n\
-    \\r\n\
-    \\ENQ\ENQ\a\STXa\STX\DC2\EOT\220\ACK\b\n\
-    \\n\
-    \\f\n\
-    \\EOT\ENQ\a\STXb\DC2\EOT\221\ACK\STX\SI\n\
-    \\r\n\
-    \\ENQ\ENQ\a\STXb\SOH\DC2\EOT\221\ACK\STX\b\n\
-    \\r\n\
-    \\ENQ\ENQ\a\STXb\STX\DC2\EOT\221\ACK\v\SO\n\
-    \\f\n\
-    \\EOT\ENQ\a\STXc\DC2\EOT\222\ACK\STX\DC2\n\
-    \\r\n\
-    \\ENQ\ENQ\a\STXc\SOH\DC2\EOT\222\ACK\STX\f\n\
-    \\r\n\
-    \\ENQ\ENQ\a\STXc\STX\DC2\EOT\222\ACK\SI\DC1\n\
-    \\f\n\
-    \\EOT\ENQ\a\STXd\DC2\EOT\223\ACK\STX\ETB\n\
-    \\r\n\
-    \\ENQ\ENQ\a\STXd\SOH\DC2\EOT\223\ACK\STX\DC1\n\
-    \\r\n\
-    \\ENQ\ENQ\a\STXd\STX\DC2\EOT\223\ACK\DC4\SYN\n\
-    \\f\n\
-    \\EOT\ENQ\a\STXe\DC2\EOT\224\ACK\STX\DLE\n\
-    \\r\n\
-    \\ENQ\ENQ\a\STXe\SOH\DC2\EOT\224\ACK\STX\t\n\
-    \\r\n\
-    \\ENQ\ENQ\a\STXe\STX\DC2\EOT\224\ACK\f\SI\n\
-    \\f\n\
-    \\EOT\ENQ\a\STXf\DC2\EOT\225\ACK\STX\r\n\
-    \\r\n\
-    \\ENQ\ENQ\a\STXf\SOH\DC2\EOT\225\ACK\STX\ACK\n\
-    \\r\n\
-    \\ENQ\ENQ\a\STXf\STX\DC2\EOT\225\ACK\t\f\n\
-    \\f\n\
-    \\EOT\ENQ\a\STXg\DC2\EOT\226\ACK\STX\DC3\n\
-    \\r\n\
-    \\ENQ\ENQ\a\STXg\SOH\DC2\EOT\226\ACK\STX\r\n\
-    \\r\n\
-    \\ENQ\ENQ\a\STXg\STX\DC2\EOT\226\ACK\DLE\DC2\n\
-    \\f\n\
-    \\EOT\ENQ\a\STXh\DC2\EOT\227\ACK\STX\v\n\
-    \\r\n\
-    \\ENQ\ENQ\a\STXh\SOH\DC2\EOT\227\ACK\STX\ENQ\n\
-    \\r\n\
-    \\ENQ\ENQ\a\STXh\STX\DC2\EOT\227\ACK\b\n\
-    \\n\
-    \\f\n\
-    \\EOT\ENQ\a\STXi\DC2\EOT\228\ACK\STX\SI\n\
-    \\r\n\
-    \\ENQ\ENQ\a\STXi\SOH\DC2\EOT\228\ACK\STX\t\n\
-    \\r\n\
-    \\ENQ\ENQ\a\STXi\STX\DC2\EOT\228\ACK\f\SO\n\
-    \\f\n\
-    \\EOT\ENQ\a\STXj\DC2\EOT\229\ACK\STX\v\n\
-    \\r\n\
-    \\ENQ\ENQ\a\STXj\SOH\DC2\EOT\229\ACK\STX\ENQ\n\
-    \\r\n\
-    \\ENQ\ENQ\a\STXj\STX\DC2\EOT\229\ACK\b\n\
-    \\n\
-    \\f\n\
-    \\EOT\ENQ\a\STXk\DC2\EOT\230\ACK\STX\v\n\
-    \\r\n\
-    \\ENQ\ENQ\a\STXk\SOH\DC2\EOT\230\ACK\STX\ENQ\n\
-    \\r\n\
-    \\ENQ\ENQ\a\STXk\STX\DC2\EOT\230\ACK\b\n\
-    \\n\
-    \\f\n\
-    \\EOT\ENQ\a\STXl\DC2\EOT\231\ACK\STX\f\n\
-    \\r\n\
-    \\ENQ\ENQ\a\STXl\SOH\DC2\EOT\231\ACK\STX\ACK\n\
-    \\r\n\
-    \\ENQ\ENQ\a\STXl\STX\DC2\EOT\231\ACK\t\v\n\
-    \\147\ETX\n\
-    \\EOT\ENQ\a\STXm\DC2\EOT\232\ACK\STX\v\"\132\ETX NextLanguage = 111;\n\
->>>>>>> 5e6b8faa
+    \\EOT\ENQ\a\STXm\DC2\EOT\234\ACK\STX\v\"\132\ETX NextLanguage = 111;\n\
     \ Steps add a new language:\n\
     \ 1. Copy-paste the \"NextLanguage = N\" line above\n\
     \ 2. Increment \"NextLanguage = N\" to \"NextLanguage = N+1\"\n\
@@ -10414,13 +9180,7 @@
     \ 5. (optional) Add a brief comment behind the language if the name is not self-explanatory\n\
     \\n\
     \\r\n\
-<<<<<<< HEAD
-    \\ENQ\ENQ\a\STXm\SOH\DC2\EOT\230\ACK\STX\ENQ\n\
-    \\r\n\
-    \\ENQ\ENQ\a\STXm\STX\DC2\EOT\230\ACK\b\n\
-=======
-    \\ENQ\ENQ\a\STXm\SOH\DC2\EOT\232\ACK\STX\ENQ\n\
-    \\r\n\
-    \\ENQ\ENQ\a\STXm\STX\DC2\EOT\232\ACK\b\n\
->>>>>>> 5e6b8faa
+    \\ENQ\ENQ\a\STXm\SOH\DC2\EOT\234\ACK\STX\ENQ\n\
+    \\r\n\
+    \\ENQ\ENQ\a\STXm\STX\DC2\EOT\234\ACK\b\n\
     \b\ACKproto3"